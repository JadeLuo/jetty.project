//
//  ========================================================================
//  Copyright (c) 1995-2012 Mort Bay Consulting Pty. Ltd.
//  ------------------------------------------------------------------------
//  All rights reserved. This program and the accompanying materials
//  are made available under the terms of the Eclipse Public License v1.0
//  and Apache License v2.0 which accompanies this distribution.
//
//      The Eclipse Public License is available at
//      http://www.eclipse.org/legal/epl-v10.html
//
//      The Apache License v2.0 is available at
//      http://www.opensource.org/licenses/apache2.0.php
//
//  You may elect to redistribute this code under either of these licenses.
//  ========================================================================
//

package org.eclipse.jetty.server;

<<<<<<< HEAD
import java.io.UnsupportedEncodingException;
import java.net.URLDecoder;
import java.net.URLEncoder;
import java.nio.charset.Charset;
=======
import static org.junit.Assert.assertEquals;
import static org.junit.Assert.assertNotNull;
import static org.junit.Assert.assertNull;
import static org.junit.Assert.assertTrue;
import static org.junit.Assert.fail;

import java.io.UnsupportedEncodingException;
import java.net.URLDecoder;
import java.net.URLEncoder;
import java.util.Iterator;
import java.util.Set;

import junit.framework.Assert;
>>>>>>> 7625f0b8

import org.eclipse.jetty.http.EncodedHttpURI;
import org.eclipse.jetty.http.HttpURI;
import org.eclipse.jetty.util.MultiMap;
<<<<<<< HEAD
import org.eclipse.jetty.util.StringUtil;
import org.junit.Assert;
=======
import org.eclipse.jetty.util.TypeUtil;
>>>>>>> 7625f0b8
import org.junit.Test;

import static org.junit.Assert.assertEquals;
import static org.junit.Assert.assertNull;
import static org.junit.Assert.assertTrue;
import static org.junit.Assert.fail;

public class HttpURITest
{
    private final String[][] partial_tests=
    {
       /* 0*/ {"/path/info",null,null,null,null,"/path/info",null,null,null},
       /* 1*/ {"/path/info#fragment",null,null,null,null,"/path/info",null,null,"fragment"},
       /* 2*/ {"/path/info?query",null,null,null,null,"/path/info",null,"query",null},
       /* 3*/ {"/path/info?query#fragment",null,null,null,null,"/path/info",null,"query","fragment"},
       /* 4*/ {"/path/info;param",null,null,null,null,"/path/info","param",null,null},
       /* 5*/ {"/path/info;param#fragment",null,null,null,null,"/path/info","param",null,"fragment"},
       /* 6*/ {"/path/info;param?query",null,null,null,null,"/path/info","param","query",null},
       /* 7*/ {"/path/info;param?query#fragment",null,null,null,null,"/path/info","param","query","fragment"},
       /* 8*/ {"//host/path/info",null,"//host","host",null,"/path/info",null,null,null},
       /* 9*/ {"//user@host/path/info",null,"//user@host","host",null,"/path/info",null,null,null},
       /*10*/ {"//user@host:8080/path/info",null,"//user@host:8080","host","8080","/path/info",null,null,null},
       /*11*/ {"//host:8080/path/info",null,"//host:8080","host","8080","/path/info",null,null,null},
       /*12*/ {"http:/path/info","http",null,null,null,"/path/info",null,null,null},
       /*13*/ {"http:/path/info#fragment","http",null,null,null,"/path/info",null,null,"fragment"},
       /*14*/ {"http:/path/info?query","http",null,null,null,"/path/info",null,"query",null},
       /*15*/ {"http:/path/info?query#fragment","http",null,null,null,"/path/info",null,"query","fragment"},
       /*16*/ {"http:/path/info;param","http",null,null,null,"/path/info","param",null,null},
       /*17*/ {"http:/path/info;param#fragment","http",null,null,null,"/path/info","param",null,"fragment"},
       /*18*/ {"http:/path/info;param?query","http",null,null,null,"/path/info","param","query",null},
       /*19*/ {"http:/path/info;param?query#fragment","http",null,null,null,"/path/info","param","query","fragment"},
       /*20*/ {"http://user@host:8080/path/info;param?query#fragment","http","//user@host:8080","host","8080","/path/info","param","query","fragment"},
       /*21*/ {"xxxxx://user@host:8080/path/info;param?query#fragment","xxxxx","//user@host:8080","host","8080","/path/info","param","query","fragment"},
       /*22*/ {"http:///;?#","http","//",null,null,"/","","",""},
       /*23*/ {"/path/info?a=?query",null,null,null,null,"/path/info",null,"a=?query",null},
       /*24*/ {"/path/info?a=;query",null,null,null,null,"/path/info",null,"a=;query",null},
       /*25*/ {"//host:8080//",null,"//host:8080","host","8080","//",null,null,null},
       /*26*/ {"file:///path/info","file","//",null,null,"/path/info",null,null,null},
       /*27*/ {"//",null,"//",null,null,null,null,null,null},
       /*28*/ {"/;param",null, null, null,null,"/", "param",null,null},
       /*29*/ {"/?x=y",null, null, null,null,"/", null,"x=y",null},
       /*30*/ {"/?abc=test",null, null, null,null,"/", null,"abc=test",null},
       /*31*/ {"/#fragment",null, null, null,null,"/", null,null,"fragment"},
       /*32*/ {"http://localhost:8080", "http", "//localhost:8080", "localhost", "8080", null, null, null, null},
       /*33*/ {"./?foo:bar=:1:1::::",null,null,null,null,"./",null,"foo:bar=:1:1::::",null}
    };

    @Test
    public void testPartialURIs() throws Exception
    {
        HttpURI uri = new HttpURI(true);

        for (int t=0;t<partial_tests.length;t++)
        {
            uri.parse(partial_tests[t][0].getBytes(),0,partial_tests[t][0].length());
            assertEquals(t+" "+partial_tests[t][0],partial_tests[t][1],uri.getScheme());
            assertEquals(t+" "+partial_tests[t][0],partial_tests[t][2],uri.getAuthority());
            assertEquals(t+" "+partial_tests[t][0],partial_tests[t][3],uri.getHost());
            assertEquals(t+" "+partial_tests[t][0],partial_tests[t][4]==null?-1:Integer.parseInt(partial_tests[t][4]),uri.getPort());
            assertEquals(t+" "+partial_tests[t][0],partial_tests[t][5],uri.getPath());
            assertEquals(t+" "+partial_tests[t][0],partial_tests[t][6],uri.getParam());
            assertEquals(t+" "+partial_tests[t][0],partial_tests[t][7],uri.getQuery());
            assertEquals(t+" "+partial_tests[t][0],partial_tests[t][8],uri.getFragment());
            assertEquals(partial_tests[t][0], uri.toString());
        }

    }

    private final String[][] path_tests=
    {
       /* 0*/ {"/path/info",null,null,null,null,"/path/info",null,null,null},
       /* 1*/ {"/path/info#fragment",null,null,null,null,"/path/info",null,null,"fragment"},
       /* 2*/ {"/path/info?query",null,null,null,null,"/path/info",null,"query",null},
       /* 3*/ {"/path/info?query#fragment",null,null,null,null,"/path/info",null,"query","fragment"},
       /* 4*/ {"/path/info;param",null,null,null,null,"/path/info","param",null,null},
       /* 5*/ {"/path/info;param#fragment",null,null,null,null,"/path/info","param",null,"fragment"},
       /* 6*/ {"/path/info;param?query",null,null,null,null,"/path/info","param","query",null},
       /* 7*/ {"/path/info;param?query#fragment",null,null,null,null,"/path/info","param","query","fragment"},
       /* 8*/ {"//host/path/info",null,null,null,null,"//host/path/info",null,null,null},
       /* 9*/ {"//user@host/path/info",null,null,null,null,"//user@host/path/info",null,null,null},
       /*10*/ {"//user@host:8080/path/info",null,null,null,null,"//user@host:8080/path/info",null,null,null},
       /*11*/ {"//host:8080/path/info",null,null,null,null,"//host:8080/path/info",null,null,null},
       /*12*/ {"http:/path/info","http",null,null,null,"/path/info",null,null,null},
       /*13*/ {"http:/path/info#fragment","http",null,null,null,"/path/info",null,null,"fragment"},
       /*14*/ {"http:/path/info?query","http",null,null,null,"/path/info",null,"query",null},
       /*15*/ {"http:/path/info?query#fragment","http",null,null,null,"/path/info",null,"query","fragment"},
       /*16*/ {"http:/path/info;param","http",null,null,null,"/path/info","param",null,null},
       /*17*/ {"http:/path/info;param#fragment","http",null,null,null,"/path/info","param",null,"fragment"},
       /*18*/ {"http:/path/info;param?query","http",null,null,null,"/path/info","param","query",null},
       /*19*/ {"http:/path/info;param?query#fragment","http",null,null,null,"/path/info","param","query","fragment"},
       /*20*/ {"http://user@host:8080/path/info;param?query#fragment","http","//user@host:8080","host","8080","/path/info","param","query","fragment"},
       /*21*/ {"xxxxx://user@host:8080/path/info;param?query#fragment","xxxxx","//user@host:8080","host","8080","/path/info","param","query","fragment"},
       /*22*/ {"http:///;?#","http","//",null,null,"/","","",""},
       /*23*/ {"/path/info?a=?query",null,null,null,null,"/path/info",null,"a=?query",null},
       /*24*/ {"/path/info?a=;query",null,null,null,null,"/path/info",null,"a=;query",null},
       /*25*/ {"//host:8080//",null,null,null,null,"//host:8080//",null,null,null},
       /*26*/ {"file:///path/info","file","//",null,null,"/path/info",null,null,null},
       /*27*/ {"//",null,null,null,null,"//",null,null,null},
       /*28*/ {"http://localhost/","http","//localhost","localhost",null,"/",null,null,null},
       /*29*/ {"http://localhost:8080/", "http", "//localhost:8080", "localhost","8080","/", null, null,null},
       /*30*/ {"http://localhost/?x=y", "http", "//localhost", "localhost",null,"/", null,"x=y",null},
       /*31*/ {"/;param",null, null, null,null,"/", "param",null,null},
       /*32*/ {"/?x=y",null, null, null,null,"/", null,"x=y",null},
       /*33*/ {"/?abc=test",null, null, null,null,"/", null,"abc=test",null},
       /*34*/ {"/#fragment",null, null, null,null,"/", null,null,"fragment"},
       /*35*/ {"http://192.0.0.1:8080/","http","//192.0.0.1:8080","192.0.0.1","8080","/",null,null,null},
       /*36*/ {"http://[2001:db8::1]:8080/","http","//[2001:db8::1]:8080","[2001:db8::1]","8080","/",null,null,null},
       /*37*/ {"http://user@[2001:db8::1]:8080/","http","//user@[2001:db8::1]:8080","[2001:db8::1]","8080","/",null,null,null},
       /*38*/ {"http://[2001:db8::1]/","http","//[2001:db8::1]","[2001:db8::1]",null,"/",null,null,null},
       /*39*/ {"//[2001:db8::1]:8080/",null,null,null,null,"//[2001:db8::1]:8080/",null,null,null},
       /*40*/ {"http://user@[2001:db8::1]:8080/","http","//user@[2001:db8::1]:8080","[2001:db8::1]","8080","/",null,null,null},
       /*41*/ {"*",null,null,null,null,"*",null, null,null}
    };

    @Test
    public void testPathURIs() throws Exception
    {
        HttpURI uri = new HttpURI();

        for (int t=0;t<path_tests.length;t++)
        {
            uri.parse(path_tests[t][0].getBytes(),0,path_tests[t][0].length());
            assertEquals(t+" "+path_tests[t][0],path_tests[t][1],uri.getScheme());
            assertEquals(t+" "+path_tests[t][0],path_tests[t][2],uri.getAuthority());
            assertEquals(t+" "+path_tests[t][0],path_tests[t][3],uri.getHost());
            assertEquals(t+" "+path_tests[t][0],path_tests[t][4]==null?-1:Integer.parseInt(path_tests[t][4]),uri.getPort());
            assertEquals(t+" "+path_tests[t][0],path_tests[t][5],uri.getPath());
            assertEquals(t+" "+path_tests[t][0],path_tests[t][6],uri.getParam());
            assertEquals(t+" "+path_tests[t][0],path_tests[t][7],uri.getQuery());
            assertEquals(t+" "+path_tests[t][0],path_tests[t][8],uri.getFragment());
            assertEquals(path_tests[t][0], uri.toString());
        }

    }

    @Test
    public void testInvalidAddress() throws Exception
    {
        assertInvalidURI("http://[ffff::1:8080/", "Invalid URL; no closing ']' -- should throw exception");
        assertInvalidURI("**", "only '*', not '**'");
        assertInvalidURI("*/", "only '*', not '*/'");
    }

    private void assertInvalidURI(String invalidURI, String message)
    {
        HttpURI uri = new HttpURI();
        try
        {
            uri.parse(invalidURI);
            fail(message);
        }
        catch (IllegalArgumentException e)
        {
            assertTrue(true);
        }
    }

    private final String[][] encoding_tests=
    {
       /* 0*/ {"/path/info","/path/info", "UTF-8"},
       /* 1*/ {"/path/%69nfo","/path/info", "UTF-8"},
       /* 2*/ {"http://host/path/%69nfo","/path/info", "UTF-8"},
       /* 3*/ {"http://host/path/%69nf%c2%a4","/path/inf\u00a4", "UTF-8"},
       /* 4*/ {"http://host/path/%E5", "/path/\u00e5", "ISO-8859-1"}
    };

    @Test
    public void testEncoded()
    {
        HttpURI uri = new HttpURI();

        for (int t=0;t<encoding_tests.length;t++)
        {
            uri.parse(encoding_tests[t][0]);
            assertEquals(""+t,encoding_tests[t][1],uri.getDecodedPath(encoding_tests[t][2]));

        }
    }
    
    
    @Test
    public void testNoPercentEncodingOfQueryUsingNonUTF8() throws Exception
    {
        
        byte[] utf8_bytes = "/%D0%A1%D1%82%D1%80%D0%BE%D0%BD%D0%B3-%D1%84%D0%B8%D0%BB%D1%8C%D1%82%D1%80/%D0%BA%D0%B0%D1%82%D0%B0%D0%BB%D0%BE%D0%B3?".getBytes("UTF-8");
        byte[] cp1251_bytes = TypeUtil.fromHexString("e2fbe1f0e0edee3dd2e5ecefe5f0e0f2f3f0e0");
        String expectedCP1251String = new String(cp1251_bytes, "cp1251");
        String expectedCP1251Key = new String(cp1251_bytes, 0, 7, "cp1251");
        String expectedCP1251Value = new String(cp1251_bytes, 8, cp1251_bytes.length-8, "cp1251");
       
        //paste both byte arrays together to form the uri
        byte[] allbytes = new byte[utf8_bytes.length+cp1251_bytes.length];
        int i=0;
        for (;i<utf8_bytes.length;i++) {
            allbytes[i] = utf8_bytes[i];
        }
        for (int j=0; j< cp1251_bytes.length;j++)
            allbytes[i+j] = cp1251_bytes[j];
        
        //Test using a HttpUri that expects a particular charset encoding. See URIUtil.__CHARSET
        EncodedHttpURI uri = new EncodedHttpURI("cp1251");
        uri.parse(allbytes, 0, allbytes.length);
        assertEquals(expectedCP1251String, uri.getQuery("cp1251"));
        
        //Test params decoded correctly
        MultiMap params = new MultiMap();
        uri.decodeQueryTo(params);
        String val = params.getString(expectedCP1251Key);
        assertNotNull(val);
        assertEquals(expectedCP1251Value, val);
        
        //Test using HttpURI where you pass in the charset encoding.
        HttpURI httpuri = new HttpURI();
        httpuri.parse(allbytes,0,allbytes.length);
        assertNotNull(httpuri.getQuery("UTF-8")); //still get back a query string, just incorrectly encoded
        assertEquals(expectedCP1251String, httpuri.getQuery("cp1251"));
        
        //Test params decoded correctly
        params.clear();
        httpuri.decodeQueryTo(params, "cp1251");
        val = params.getString(expectedCP1251Key);
        assertNotNull(val);
        assertEquals(expectedCP1251Value, val);
        
        //test able to set the query encoding and call getQueryString multiple times
        Request request = new Request();
        request.setUri(httpuri);    
        request.setAttribute("org.eclipse.jetty.server.Request.queryEncoding", "ISO-8859-1");
        assertNotNull (request.getQueryString()); //will be incorrect encoding but not null
        request.setAttribute("org.eclipse.jetty.server.Request.queryEncoding", "cp1251");
        assertEquals(expectedCP1251String, request.getQueryString());
    }
    
    @Test
    public void testPercentEncodingOfQueryStringUsingNonUTF8() throws UnsupportedEncodingException
    {
    
      byte[] utf8_bytes = "/%D0%A1%D1%82%D1%80%D0%BE%D0%BD%D0%B3-%D1%84%D0%B8%D0%BB%D1%8C%D1%82%D1%80/%D0%BA%D0%B0%D1%82%D0%B0%D0%BB%D0%BE%D0%B3?".getBytes("UTF-8");
      byte[] cp1251_bytes = "%e2%fb%e1%f0%e0%ed%ee=%d2%e5%ec%ef%e5%f0%e0%f2%f3%f0%e0".getBytes("cp1251");
      
      byte[] key_bytes = TypeUtil.fromHexString("e2fbe1f0e0edee");
      byte[] val_bytes = TypeUtil.fromHexString("d2e5ecefe5f0e0f2f3f0e0");
      String expectedCP1251String = new String(cp1251_bytes, "cp1251");
      String expectedCP1251Key = new String(key_bytes, "cp1251");
      String expectedCP1251Value = new String(val_bytes, "cp1251");
      
      byte[] allbytes = new byte[utf8_bytes.length+cp1251_bytes.length];
      
      //stick both arrays together to form uri
      int i=0;
      for (;i<utf8_bytes.length;i++) {
          allbytes[i] = utf8_bytes[i];
      }
      for (int j=0; j< cp1251_bytes.length;j++)
          allbytes[i+j] = cp1251_bytes[j];


      HttpURI httpuri = new HttpURI();
      httpuri.parse(allbytes,0,allbytes.length);
      assertNotNull(httpuri.getQuery("UTF-8")); //will be incorrectly encoded, but no errors
      assertEquals(expectedCP1251String, httpuri.getQuery("cp1251"));

      //test params decoded correctly
      MultiMap params = new MultiMap();
      httpuri.decodeQueryTo(params, "cp1251");
      String val = params.getString(expectedCP1251Key);
      assertNotNull(val);
      assertEquals(expectedCP1251Value, val);
      
      //test able to set the query encoding and call getQueryString multiple times
      Request request = new Request();
      request.setUri(httpuri);    
      request.setAttribute("org.eclipse.jetty.server.Request.queryEncoding", "ISO-8859-1");
      assertNotNull (request.getQueryString()); //will be incorrect encoding but not null
      request.setAttribute("org.eclipse.jetty.server.Request.queryEncoding", "cp1251");
      assertEquals(expectedCP1251String, request.getQueryString());
      
    }

    @Test
    public void testUnicodeErrors() throws UnsupportedEncodingException
    {
        String uri="http://server/path?invalid=data%u2021here";
        try
        {
            URLDecoder.decode(uri,"UTF-8");
            Assert.assertTrue(false);
        }
        catch (IllegalArgumentException e)
        {
        }

        try
        {
            HttpURI huri=new HttpURI(uri);
            MultiMap<String> params = new MultiMap<>();
            huri.decodeQueryTo(params);
            System.err.println(params);
            Assert.assertTrue(false);
        }
        catch (IllegalArgumentException e)
        {
        }

        try
        {
            HttpURI huri=new HttpURI(uri);
            MultiMap<String> params = new MultiMap<>();
            huri.decodeQueryTo(params,"UTF-8");
            System.err.println(params);
            Assert.assertTrue(false);
        }
        catch (IllegalArgumentException e)
        {
        }

    }

    @Test
    public void testExtB() throws Exception
    {
        for (String value: new String[]{"a","abcdABCD","\u00C0","\u697C","\uD869\uDED5","\uD840\uDC08"} )
        {
            HttpURI uri = new HttpURI("/path?value="+URLEncoder.encode(value,"UTF-8"));

            MultiMap<String> parameters = new MultiMap<>();
            uri.decodeQueryTo(parameters,"UTF-8");
            assertEquals(value,parameters.getString("value"));
        }
    }


    private final String[][] connect_tests=
    {
       /* 0*/ {"  localhost:8080  ","localhost","8080"},
       /* 1*/ {"  127.0.0.1:8080  ","127.0.0.1","8080"},
       /* 2*/ {"  [127::0::0::1]:8080  ","[127::0::0::1]","8080"},
       /* 3*/ {"  error  ",null,null},
       /* 4*/ {"  http://localhost:8080/  ",null,null},
    };

    @Test
    public void testCONNECT() throws Exception
    {
        HttpURI uri = new HttpURI();
        for (int i=0;i<connect_tests.length;i++)
        {
            try
            {
                byte[] buf = connect_tests[i][0].getBytes(StringUtil.__UTF8);

                uri.parseConnect(buf,2,buf.length-4);
                assertEquals("path"+i,connect_tests[i][1]+":"+connect_tests[i][2],uri.getPath());
                assertEquals("host"+i,connect_tests[i][1],uri.getHost());
                assertEquals("port"+i,Integer.parseInt(connect_tests[i][2]),uri.getPort());
            }
            catch(Exception e)
            {
                assertNull("error"+i,connect_tests[i][1]);
            }
        }
    }

    @Test
    public void testNonURIAscii() throws Exception
    {
        String url = "http://www.foo.com/ma\u00F1ana";
        byte[] asISO = url.getBytes("ISO-8859-1");
        new String(asISO, "ISO-8859-1");

        //use a non UTF-8 charset as the encoding and url-escape as per
        //http://www.w3.org/TR/html40/appendix/notes.html#non-ascii-chars
        String s = URLEncoder.encode(url, "ISO-8859-1");
        HttpURI uri = new HttpURI(Charset.forName("ISO-8859-1"));

        //parse it, using the same encoding
        uri.parse(s);

        //decode the url encoding
        String d = URLDecoder.decode(uri.getCompletePath(), "ISO-8859-1");
        assertEquals(url, d);
    }
}<|MERGE_RESOLUTION|>--- conflicted
+++ resolved
@@ -18,36 +18,19 @@
 
 package org.eclipse.jetty.server;
 
-<<<<<<< HEAD
+import static org.junit.Assert.assertNotNull;
 import java.io.UnsupportedEncodingException;
 import java.net.URLDecoder;
 import java.net.URLEncoder;
 import java.nio.charset.Charset;
-=======
-import static org.junit.Assert.assertEquals;
-import static org.junit.Assert.assertNotNull;
-import static org.junit.Assert.assertNull;
-import static org.junit.Assert.assertTrue;
-import static org.junit.Assert.fail;
-
-import java.io.UnsupportedEncodingException;
-import java.net.URLDecoder;
-import java.net.URLEncoder;
 import java.util.Iterator;
 import java.util.Set;
 
-import junit.framework.Assert;
->>>>>>> 7625f0b8
-
-import org.eclipse.jetty.http.EncodedHttpURI;
 import org.eclipse.jetty.http.HttpURI;
 import org.eclipse.jetty.util.MultiMap;
-<<<<<<< HEAD
 import org.eclipse.jetty.util.StringUtil;
+import org.eclipse.jetty.util.TypeUtil;
 import org.junit.Assert;
-=======
-import org.eclipse.jetty.util.TypeUtil;
->>>>>>> 7625f0b8
 import org.junit.Test;
 
 import static org.junit.Assert.assertEquals;
@@ -231,7 +214,6 @@
     @Test
     public void testNoPercentEncodingOfQueryUsingNonUTF8() throws Exception
     {
-        
         byte[] utf8_bytes = "/%D0%A1%D1%82%D1%80%D0%BE%D0%BD%D0%B3-%D1%84%D0%B8%D0%BB%D1%8C%D1%82%D1%80/%D0%BA%D0%B0%D1%82%D0%B0%D0%BB%D0%BE%D0%B3?".getBytes("UTF-8");
         byte[] cp1251_bytes = TypeUtil.fromHexString("e2fbe1f0e0edee3dd2e5ecefe5f0e0f2f3f0e0");
         String expectedCP1251String = new String(cp1251_bytes, "cp1251");
@@ -248,7 +230,7 @@
             allbytes[i+j] = cp1251_bytes[j];
         
         //Test using a HttpUri that expects a particular charset encoding. See URIUtil.__CHARSET
-        EncodedHttpURI uri = new EncodedHttpURI("cp1251");
+        HttpURI uri = new HttpURI(Charset.forName("cp1251"));
         uri.parse(allbytes, 0, allbytes.length);
         assertEquals(expectedCP1251String, uri.getQuery("cp1251"));
         
@@ -273,7 +255,7 @@
         assertEquals(expectedCP1251Value, val);
         
         //test able to set the query encoding and call getQueryString multiple times
-        Request request = new Request();
+        Request request = new Request(null,null);
         request.setUri(httpuri);    
         request.setAttribute("org.eclipse.jetty.server.Request.queryEncoding", "ISO-8859-1");
         assertNotNull (request.getQueryString()); //will be incorrect encoding but not null
@@ -318,7 +300,7 @@
       assertEquals(expectedCP1251Value, val);
       
       //test able to set the query encoding and call getQueryString multiple times
-      Request request = new Request();
+      Request request = new Request(null,null);
       request.setUri(httpuri);    
       request.setAttribute("org.eclipse.jetty.server.Request.queryEncoding", "ISO-8859-1");
       assertNotNull (request.getQueryString()); //will be incorrect encoding but not null
