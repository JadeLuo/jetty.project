//
//  ========================================================================
//  Copyright (c) 1995-2018 Mort Bay Consulting Pty. Ltd.
//  ------------------------------------------------------------------------
//  All rights reserved. This program and the accompanying materials
//  are made available under the terms of the Eclipse Public License v1.0
//  and Apache License v2.0 which accompanies this distribution.
//
//      The Eclipse Public License is available at
//      http://www.eclipse.org/legal/epl-v10.html
//
//      The Apache License v2.0 is available at
//      http://www.opensource.org/licenses/apache2.0.php
//
//  You may elect to redistribute this code under either of these licenses.
//  ========================================================================
//

package org.eclipse.jetty.http;

import java.nio.ByteBuffer;
import java.nio.charset.StandardCharsets;
import java.util.ArrayList;
import java.util.List;

import org.eclipse.jetty.http.HttpParser.State;
import org.eclipse.jetty.util.BufferUtil;
import org.eclipse.jetty.util.log.StacklessLogging;
import org.hamcrest.Matchers;
import org.junit.Assert;
import org.junit.Before;
import org.junit.Test;

import static org.hamcrest.Matchers.containsString;
import static org.junit.Assert.assertThat;

public class HttpParserTest
{
    /**
     * Parse until {@link State#END} state.
     * If the parser is already in the END state, then it is {@link HttpParser#reset()} and re-parsed.
     *
     * @param parser The parser to test
     * @param buffer the buffer to parse
     * @throws IllegalStateException If the buffers have already been partially parsed.
     */
    public static void parseAll(HttpParser parser, ByteBuffer buffer)
    {
        if (parser.isState(State.END))
            parser.reset();
        if (!parser.isState(State.START))
            throw new IllegalStateException("!START");

        // continue parsing
        int remaining = buffer.remaining();
        while (!parser.isState(State.END) && remaining > 0)
        {
            int was_remaining = remaining;
            parser.parseNext(buffer);
            remaining = buffer.remaining();
            if (remaining == was_remaining)
                break;
        }
    }

    @Test
    public void HttpMethodTest()
    {
        Assert.assertNull(HttpMethod.lookAheadGet(BufferUtil.toBuffer("Wibble ")));
        Assert.assertNull(HttpMethod.lookAheadGet(BufferUtil.toBuffer("GET")));
        Assert.assertNull(HttpMethod.lookAheadGet(BufferUtil.toBuffer("MO")));

        Assert.assertEquals(HttpMethod.GET, HttpMethod.lookAheadGet(BufferUtil.toBuffer("GET ")));
        Assert.assertEquals(HttpMethod.MOVE, HttpMethod.lookAheadGet(BufferUtil.toBuffer("MOVE ")));

        ByteBuffer b = BufferUtil.allocateDirect(128);
        BufferUtil.append(b, BufferUtil.toBuffer("GET"));
        Assert.assertNull(HttpMethod.lookAheadGet(b));

        BufferUtil.append(b, BufferUtil.toBuffer(" "));
        Assert.assertEquals(HttpMethod.GET, HttpMethod.lookAheadGet(b));
    }

    @Test
    public void testLineParse_Mock_IP() throws Exception
    {
        ByteBuffer buffer = BufferUtil.toBuffer("POST /mock/127.0.0.1 HTTP/1.1\r\n" + "\r\n");

        HttpParser.RequestHandler handler = new Handler();
        HttpParser parser = new HttpParser(handler);
        parseAll(parser, buffer);
        Assert.assertEquals("POST", _methodOrVersion);
        Assert.assertEquals("/mock/127.0.0.1", _uriOrStatus);
        Assert.assertEquals("HTTP/1.1", _versionOrReason);
        Assert.assertEquals(-1, _headers);
    }

    @Test
    public void testLineParse0() throws Exception
    {
        ByteBuffer buffer = BufferUtil.toBuffer("POST /foo HTTP/1.0\r\n" + "\r\n");

        HttpParser.RequestHandler handler = new Handler();
        HttpParser parser = new HttpParser(handler);
        parseAll(parser, buffer);
        Assert.assertEquals("POST", _methodOrVersion);
        Assert.assertEquals("/foo", _uriOrStatus);
        Assert.assertEquals("HTTP/1.0", _versionOrReason);
        Assert.assertEquals(-1, _headers);
    }

    @Test
    public void testLineParse1_RFC2616() throws Exception
    {
        ByteBuffer buffer = BufferUtil.toBuffer("GET /999\r\n");

        HttpParser.RequestHandler handler = new Handler();
        HttpParser parser = new HttpParser(handler, HttpCompliance.RFC2616);
        parseAll(parser, buffer);

        Assert.assertNull(_bad);
        Assert.assertEquals("GET", _methodOrVersion);
        Assert.assertEquals("/999", _uriOrStatus);
        Assert.assertEquals("HTTP/0.9", _versionOrReason);
        Assert.assertEquals(-1, _headers);
        assertThat(_complianceViolation,containsString("0.9"));
    }

    @Test
    public void testLineParse1() throws Exception
    {
        ByteBuffer buffer = BufferUtil.toBuffer("GET /999\r\n");

        HttpParser.RequestHandler handler = new Handler();
        HttpParser parser = new HttpParser(handler);
        parseAll(parser, buffer);
        Assert.assertEquals("HTTP/0.9 not supported", _bad);
        Assert.assertNull(_complianceViolation);
    }

    @Test
    public void testLineParse2_RFC2616() throws Exception
    {
        ByteBuffer buffer = BufferUtil.toBuffer("POST /222  \r\n");

        HttpParser.RequestHandler handler = new Handler();
        HttpParser parser = new HttpParser(handler, HttpCompliance.RFC2616);
        parseAll(parser, buffer);

        Assert.assertNull(_bad);
        Assert.assertEquals("POST", _methodOrVersion);
        Assert.assertEquals("/222", _uriOrStatus);
        Assert.assertEquals("HTTP/0.9", _versionOrReason);
        Assert.assertEquals(-1, _headers);
        assertThat(_complianceViolation,containsString("0.9"));
    }

    @Test
    public void testLineParse2() throws Exception
    {
        ByteBuffer buffer = BufferUtil.toBuffer("POST /222  \r\n");

        _versionOrReason = null;
        HttpParser.RequestHandler handler = new Handler();
        HttpParser parser = new HttpParser(handler);
        parseAll(parser, buffer);
        Assert.assertEquals("HTTP/0.9 not supported", _bad);
        Assert.assertNull(_complianceViolation);
    }

    @Test
    public void testLineParse3() throws Exception
    {
        ByteBuffer buffer = BufferUtil.toBuffer("POST /fo\u0690 HTTP/1.0\r\n" + "\r\n", StandardCharsets.UTF_8);

        HttpParser.RequestHandler handler = new Handler();
        HttpParser parser = new HttpParser(handler);
        parseAll(parser, buffer);
        Assert.assertEquals("POST", _methodOrVersion);
        Assert.assertEquals("/fo\u0690", _uriOrStatus);
        Assert.assertEquals("HTTP/1.0", _versionOrReason);
        Assert.assertEquals(-1, _headers);
    }

    @Test
    public void testLineParse4() throws Exception
    {
        ByteBuffer buffer = BufferUtil.toBuffer("POST /foo?param=\u0690 HTTP/1.0\r\n" + "\r\n", StandardCharsets.UTF_8);

        HttpParser.RequestHandler handler = new Handler();
        HttpParser parser = new HttpParser(handler);
        parseAll(parser, buffer);
        Assert.assertEquals("POST", _methodOrVersion);
        Assert.assertEquals("/foo?param=\u0690", _uriOrStatus);
        Assert.assertEquals("HTTP/1.0", _versionOrReason);
        Assert.assertEquals(-1, _headers);
    }

    @Test
    public void testLongURLParse() throws Exception
    {
        ByteBuffer buffer = BufferUtil.toBuffer("POST /123456789abcdef/123456789abcdef/123456789abcdef/123456789abcdef/123456789abcdef/123456789abcdef/123456789abcdef/123456789abcdef/123456789abcdef/123456789abcdef/123456789abcdef/123456789abcdef/123456789abcdef/123456789abcdef/123456789abcdef/123456789abcdef/ HTTP/1.0\r\n" + "\r\n");

        HttpParser.RequestHandler handler = new Handler();
        HttpParser parser = new HttpParser(handler);
        parseAll(parser, buffer);
        Assert.assertEquals("POST", _methodOrVersion);
        Assert.assertEquals("/123456789abcdef/123456789abcdef/123456789abcdef/123456789abcdef/123456789abcdef/123456789abcdef/123456789abcdef/123456789abcdef/123456789abcdef/123456789abcdef/123456789abcdef/123456789abcdef/123456789abcdef/123456789abcdef/123456789abcdef/123456789abcdef/", _uriOrStatus);
        Assert.assertEquals("HTTP/1.0", _versionOrReason);
        Assert.assertEquals(-1, _headers);
    }

<<<<<<< HEAD
=======
    @Test
    public void testAllowedLinePreamble() throws Exception
    {
        ByteBuffer buffer= BufferUtil.toBuffer("\r\n\r\nGET / HTTP/1.0\r\n");

        HttpParser.RequestHandler<ByteBuffer> handler  = new Handler();
        HttpParser parser= new HttpParser(handler);
        parseAll(parser,buffer);
        assertEquals("GET", _methodOrVersion);
        assertEquals("/", _uriOrStatus);
        assertEquals("HTTP/1.0", _versionOrReason);
        assertEquals(-1, _headers);
    }
    
    @Test
    public void testDisallowedLinePreamble() throws Exception
    {
        ByteBuffer buffer= BufferUtil.toBuffer("\r\n \r\nGET / HTTP/1.0\r\n");

        HttpParser.RequestHandler<ByteBuffer> handler  = new Handler();
        HttpParser parser= new HttpParser(handler);
        parseAll(parser,buffer);
        assertEquals("400", _bad);
    }
    
    
>>>>>>> a285deea
    @Test
    public void testConnect() throws Exception
    {
        ByteBuffer buffer = BufferUtil.toBuffer("CONNECT 192.168.1.2:80 HTTP/1.1\r\n" + "\r\n");
        HttpParser.RequestHandler handler = new Handler();
        HttpParser parser = new HttpParser(handler);
        parseAll(parser, buffer);
        Assert.assertEquals("CONNECT", _methodOrVersion);
        Assert.assertEquals("192.168.1.2:80", _uriOrStatus);
        Assert.assertEquals("HTTP/1.1", _versionOrReason);
        Assert.assertEquals(-1, _headers);
    }

    @Test
    public void testSimple() throws Exception
    {
        ByteBuffer buffer = BufferUtil.toBuffer(
                "GET / HTTP/1.0\r\n" +
                        "Host: localhost\r\n" +
                        "Connection: close\r\n" +
                        "\r\n");

        HttpParser.RequestHandler handler = new Handler();
        HttpParser parser = new HttpParser(handler);
        parseAll(parser, buffer);

        Assert.assertTrue(_headerCompleted);
        Assert.assertTrue(_messageCompleted);
        Assert.assertEquals("GET", _methodOrVersion);
        Assert.assertEquals("/", _uriOrStatus);
        Assert.assertEquals("HTTP/1.0", _versionOrReason);
        Assert.assertEquals("Host", _hdr[0]);
        Assert.assertEquals("localhost", _val[0]);
        Assert.assertEquals("Connection", _hdr[1]);
        Assert.assertEquals("close", _val[1]);
        Assert.assertEquals(1, _headers);
    }

    @Test
    public void testFoldedField2616() throws Exception
    {
        ByteBuffer buffer = BufferUtil.toBuffer(
                "GET / HTTP/1.0\r\n" +
                        "Host: localhost\r\n" +
                        "Name: value\r\n" +
                        " extra\r\n" +
                        "\r\n");

        HttpParser.RequestHandler handler = new Handler();
        HttpParser parser = new HttpParser(handler, HttpCompliance.RFC2616);
        parseAll(parser, buffer);

        Assert.assertThat(_bad, Matchers.nullValue());
        Assert.assertEquals("Host", _hdr[0]);
        Assert.assertEquals("localhost", _val[0]);
        Assert.assertEquals("Name", _hdr[1]);
        Assert.assertEquals("value extra", _val[1]);
        Assert.assertEquals(1, _headers);
        assertThat(_complianceViolation,containsString("folding"));
    }

    @Test
    public void testFoldedField7230() throws Exception
    {
        ByteBuffer buffer = BufferUtil.toBuffer(
                "GET / HTTP/1.0\r\n" +
                        "Host: localhost\r\n" +
                        "Name: value\r\n" +
                        " extra\r\n" +
                        "\r\n");

        HttpParser.RequestHandler handler = new Handler();
        HttpParser parser = new HttpParser(handler, 4096, HttpCompliance.RFC7230);
        parseAll(parser, buffer);

        Assert.assertThat(_bad, Matchers.notNullValue());
        Assert.assertThat(_bad, Matchers.containsString("Header Folding"));
        Assert.assertNull(_complianceViolation);
    }
    
    @Test
    public void testWhiteSpaceInName() throws Exception
    {
        ByteBuffer buffer = BufferUtil.toBuffer(
                "GET / HTTP/1.0\r\n" +
                        "Host: localhost\r\n" +
                        "N ame: value\r\n" +
                        "\r\n");

        HttpParser.RequestHandler handler = new Handler();
        HttpParser parser = new HttpParser(handler, 4096, HttpCompliance.RFC7230);
        parseAll(parser, buffer);

        Assert.assertThat(_bad, Matchers.notNullValue());
        Assert.assertThat(_bad, Matchers.containsString("Illegal character"));
    }
    
    @Test
    public void testWhiteSpaceAfterName() throws Exception
    {
        ByteBuffer buffer = BufferUtil.toBuffer(
                "GET / HTTP/1.0\r\n" +
                        "Host: localhost\r\n" +
                        "Name : value\r\n" +
                        "\r\n");

        HttpParser.RequestHandler handler = new Handler();
        HttpParser parser = new HttpParser(handler, 4096, HttpCompliance.RFC7230);
        parseAll(parser, buffer);

        Assert.assertThat(_bad, Matchers.notNullValue());
        Assert.assertThat(_bad, Matchers.containsString("Illegal character"));
    }
    
    @Test
    public void testNoValue() throws Exception
    {
        ByteBuffer buffer = BufferUtil.toBuffer(
                "GET / HTTP/1.0\r\n" +
                        "Host: localhost\r\n" +
                        "Name0: \r\n" +
                        "Name1:\r\n" +
                        "\r\n");

        HttpParser.RequestHandler handler = new Handler();
        HttpParser parser = new HttpParser(handler);
        parseAll(parser, buffer);

        Assert.assertTrue(_headerCompleted);
        Assert.assertTrue(_messageCompleted);
        Assert.assertEquals("GET", _methodOrVersion);
        Assert.assertEquals("/", _uriOrStatus);
        Assert.assertEquals("HTTP/1.0", _versionOrReason);
        Assert.assertEquals("Host", _hdr[0]);
        Assert.assertEquals("localhost", _val[0]);
        Assert.assertEquals("Name0", _hdr[1]);
        Assert.assertEquals("", _val[1]);
        Assert.assertEquals("Name1", _hdr[2]);
        Assert.assertEquals("", _val[2]);
        Assert.assertEquals(2, _headers);
    }

    @Test
    public void testNoColon2616() throws Exception
    {
        ByteBuffer buffer = BufferUtil.toBuffer(
                "GET / HTTP/1.0\r\n" +
                        "Host: localhost\r\n" +
                        "Name\r\n" +
                        "Other: value\r\n" +
                        "\r\n");

        HttpParser.RequestHandler handler = new Handler();
        HttpParser parser = new HttpParser(handler,HttpCompliance.RFC2616);
        parseAll(parser, buffer);

        Assert.assertTrue(_headerCompleted);
        Assert.assertTrue(_messageCompleted);
        Assert.assertEquals("GET", _methodOrVersion);
        Assert.assertEquals("/", _uriOrStatus);
        Assert.assertEquals("HTTP/1.0", _versionOrReason);
        Assert.assertEquals("Host", _hdr[0]);
        Assert.assertEquals("localhost", _val[0]);
        Assert.assertEquals("Name", _hdr[1]);
        Assert.assertEquals("", _val[1]);
        Assert.assertEquals("Other", _hdr[2]);
        Assert.assertEquals("value", _val[2]);
        Assert.assertEquals(2, _headers);
        assertThat(_complianceViolation,containsString("name only"));
    }
    
    @Test
    public void testNoColon7230() throws Exception
    {
        ByteBuffer buffer = BufferUtil.toBuffer(
                "GET / HTTP/1.0\r\n" +
                        "Host: localhost\r\n" +
                        "Name\r\n" +
                        "\r\n");

        HttpParser.RequestHandler handler = new Handler();
        HttpParser parser = new HttpParser(handler,HttpCompliance.RFC7230);
        parseAll(parser, buffer);
        Assert.assertThat(_bad, Matchers.containsString("Illegal character"));
        Assert.assertNull(_complianceViolation);
    }
    

    @Test
    public void testHeaderParseDirect() throws Exception
    {
        ByteBuffer b0 = BufferUtil.toBuffer(
                "GET / HTTP/1.0\r\n" +
                        "Host: localhost\r\n" +
                        "Header1: value1\r\n" +
                        "Header2:   value 2a  \r\n" +
                        "Header3: 3\r\n" +
                        "Header4:value4\r\n" +
                        "Server5: notServer\r\n" +
                        "HostHeader: notHost\r\n" +
                        "Connection: close\r\n" +
                        "Accept-Encoding: gzip, deflated\r\n" +
                        "Accept: unknown\r\n" +
                        "\r\n");
        ByteBuffer buffer = BufferUtil.allocateDirect(b0.capacity());
        int pos = BufferUtil.flipToFill(buffer);
        BufferUtil.put(b0, buffer);
        BufferUtil.flipToFlush(buffer, pos);

        HttpParser.RequestHandler handler = new Handler();
        HttpParser parser = new HttpParser(handler);
        parseAll(parser, buffer);

        Assert.assertEquals("GET", _methodOrVersion);
        Assert.assertEquals("/", _uriOrStatus);
        Assert.assertEquals("HTTP/1.0", _versionOrReason);
        Assert.assertEquals("Host", _hdr[0]);
        Assert.assertEquals("localhost", _val[0]);
        Assert.assertEquals("Header1", _hdr[1]);
        Assert.assertEquals("value1", _val[1]);
        Assert.assertEquals("Header2", _hdr[2]);
        Assert.assertEquals("value 2a", _val[2]);
        Assert.assertEquals("Header3", _hdr[3]);
        Assert.assertEquals("3", _val[3]);
        Assert.assertEquals("Header4", _hdr[4]);
        Assert.assertEquals("value4", _val[4]);
        Assert.assertEquals("Server5", _hdr[5]);
        Assert.assertEquals("notServer", _val[5]);
        Assert.assertEquals("HostHeader", _hdr[6]);
        Assert.assertEquals("notHost", _val[6]);
        Assert.assertEquals("Connection", _hdr[7]);
        Assert.assertEquals("close", _val[7]);
        Assert.assertEquals("Accept-Encoding", _hdr[8]);
        Assert.assertEquals("gzip, deflated", _val[8]);
        Assert.assertEquals("Accept", _hdr[9]);
        Assert.assertEquals("unknown", _val[9]);
        Assert.assertEquals(9, _headers);
    }

    @Test
    public void testHeaderParseCRLF() throws Exception
    {
        ByteBuffer buffer = BufferUtil.toBuffer(
                "GET / HTTP/1.0\r\n" +
                        "Host: localhost\r\n" +
                        "Header1: value1\r\n" +
                        "Header2:   value 2a  \r\n" +
                        "Header3: 3\r\n" +
                        "Header4:value4\r\n" +
                        "Server5: notServer\r\n" +
                        "HostHeader: notHost\r\n" +
                        "Connection: close\r\n" +
                        "Accept-Encoding: gzip, deflated\r\n" +
                        "Accept: unknown\r\n" +
                        "\r\n");
        HttpParser.RequestHandler handler = new Handler();
        HttpParser parser = new HttpParser(handler);
        parseAll(parser, buffer);

        Assert.assertEquals("GET", _methodOrVersion);
        Assert.assertEquals("/", _uriOrStatus);
        Assert.assertEquals("HTTP/1.0", _versionOrReason);
        Assert.assertEquals("Host", _hdr[0]);
        Assert.assertEquals("localhost", _val[0]);
        Assert.assertEquals("Header1", _hdr[1]);
        Assert.assertEquals("value1", _val[1]);
        Assert.assertEquals("Header2", _hdr[2]);
        Assert.assertEquals("value 2a", _val[2]);
        Assert.assertEquals("Header3", _hdr[3]);
        Assert.assertEquals("3", _val[3]);
        Assert.assertEquals("Header4", _hdr[4]);
        Assert.assertEquals("value4", _val[4]);
        Assert.assertEquals("Server5", _hdr[5]);
        Assert.assertEquals("notServer", _val[5]);
        Assert.assertEquals("HostHeader", _hdr[6]);
        Assert.assertEquals("notHost", _val[6]);
        Assert.assertEquals("Connection", _hdr[7]);
        Assert.assertEquals("close", _val[7]);
        Assert.assertEquals("Accept-Encoding", _hdr[8]);
        Assert.assertEquals("gzip, deflated", _val[8]);
        Assert.assertEquals("Accept", _hdr[9]);
        Assert.assertEquals("unknown", _val[9]);
        Assert.assertEquals(9, _headers);
    }

    @Test
    public void testHeaderParseLF() throws Exception
    {
        ByteBuffer buffer = BufferUtil.toBuffer(
                "GET / HTTP/1.0\n" +
                        "Host: localhost\n" +
                        "Header1: value1\n" +
                        "Header2:   value 2a value 2b  \n" +
                        "Header3: 3\n" +
                        "Header4:value4\n" +
                        "Server5: notServer\n" +
                        "HostHeader: notHost\n" +
                        "Connection: close\n" +
                        "Accept-Encoding: gzip, deflated\n" +
                        "Accept: unknown\n" +
                        "\n");
        HttpParser.RequestHandler handler = new Handler();
        HttpParser parser = new HttpParser(handler);
        parseAll(parser, buffer);

        Assert.assertEquals("GET", _methodOrVersion);
        Assert.assertEquals("/", _uriOrStatus);
        Assert.assertEquals("HTTP/1.0", _versionOrReason);
        Assert.assertEquals("Host", _hdr[0]);
        Assert.assertEquals("localhost", _val[0]);
        Assert.assertEquals("Header1", _hdr[1]);
        Assert.assertEquals("value1", _val[1]);
        Assert.assertEquals("Header2", _hdr[2]);
        Assert.assertEquals("value 2a value 2b", _val[2]);
        Assert.assertEquals("Header3", _hdr[3]);
        Assert.assertEquals("3", _val[3]);
        Assert.assertEquals("Header4", _hdr[4]);
        Assert.assertEquals("value4", _val[4]);
        Assert.assertEquals("Server5", _hdr[5]);
        Assert.assertEquals("notServer", _val[5]);
        Assert.assertEquals("HostHeader", _hdr[6]);
        Assert.assertEquals("notHost", _val[6]);
        Assert.assertEquals("Connection", _hdr[7]);
        Assert.assertEquals("close", _val[7]);
        Assert.assertEquals("Accept-Encoding", _hdr[8]);
        Assert.assertEquals("gzip, deflated", _val[8]);
        Assert.assertEquals("Accept", _hdr[9]);
        Assert.assertEquals("unknown", _val[9]);
        Assert.assertEquals(9, _headers);
    }

    @Test
    public void testQuoted() throws Exception
    {
        ByteBuffer buffer = BufferUtil.toBuffer(
                "GET / HTTP/1.0\n" +
                        "Name0: \"value0\"\t\n" +
                        "Name1: \"value\t1\"\n" +
                        "Name2: \"value\t2A\",\"value,2B\"\t\n" +
                        "\n");
        HttpParser.RequestHandler handler = new Handler();
        HttpParser parser = new HttpParser(handler);
        parseAll(parser, buffer);

        Assert.assertEquals("GET", _methodOrVersion);
        Assert.assertEquals("/", _uriOrStatus);
        Assert.assertEquals("HTTP/1.0", _versionOrReason);
        Assert.assertEquals("Name0", _hdr[0]);
        Assert.assertEquals("\"value0\"", _val[0]);
        Assert.assertEquals("Name1", _hdr[1]);
        Assert.assertEquals("\"value\t1\"", _val[1]);
        Assert.assertEquals("Name2", _hdr[2]);
        Assert.assertEquals("\"value\t2A\",\"value,2B\"", _val[2]);
        Assert.assertEquals(2, _headers);
    }

    @Test
    public void testEncodedHeader() throws Exception
    {
        ByteBuffer buffer = BufferUtil.allocate(4096);
        BufferUtil.flipToFill(buffer);
        BufferUtil.put(BufferUtil.toBuffer("GET "), buffer);
        buffer.put("/foo/\u0690/".getBytes(StandardCharsets.UTF_8));
        BufferUtil.put(BufferUtil.toBuffer(" HTTP/1.0\r\n"), buffer);
        BufferUtil.put(BufferUtil.toBuffer("Header1: "), buffer);
        buffer.put("\u00e6 \u00e6".getBytes(StandardCharsets.ISO_8859_1));
        BufferUtil.put(BufferUtil.toBuffer("  \r\n\r\n"), buffer);
        BufferUtil.flipToFlush(buffer, 0);

        HttpParser.RequestHandler handler = new Handler();
        HttpParser parser = new HttpParser(handler);
        parseAll(parser, buffer);

        Assert.assertEquals("GET", _methodOrVersion);
        Assert.assertEquals("/foo/\u0690/", _uriOrStatus);
        Assert.assertEquals("HTTP/1.0", _versionOrReason);
        Assert.assertEquals("Header1", _hdr[0]);
        Assert.assertEquals("\u00e6 \u00e6", _val[0]);
        Assert.assertEquals(0, _headers);
        Assert.assertEquals(null, _bad);
    }

    @Test
    public void testBadMethodEncoding() throws Exception
    {
        ByteBuffer buffer = BufferUtil.toBuffer(
                "G\u00e6T / HTTP/1.0\r\nHeader0: value0\r\n\n\n");

        HttpParser.RequestHandler handler = new Handler();
        HttpParser parser = new HttpParser(handler);
        parseAll(parser, buffer);
        Assert.assertThat(_bad, Matchers.notNullValue());
    }

    @Test
    public void testBadVersionEncoding() throws Exception
    {
        ByteBuffer buffer = BufferUtil.toBuffer(
                "GET / H\u00e6P/1.0\r\nHeader0: value0\r\n\n\n");

        HttpParser.RequestHandler handler = new Handler();
        HttpParser parser = new HttpParser(handler);
        parseAll(parser, buffer);
        Assert.assertThat(_bad, Matchers.notNullValue());
    }

    @Test
    public void testBadHeaderEncoding() throws Exception
    {
<<<<<<< HEAD
        ByteBuffer buffer = BufferUtil.toBuffer(
                "GET / HTTP/1.0\r\nH\u00e6der0: value0\r\n\n\n");

        HttpParser.RequestHandler handler = new Handler();
        HttpParser parser = new HttpParser(handler);
        parseAll(parser, buffer);
        Assert.assertThat(_bad, Matchers.notNullValue());
=======
        ByteBuffer buffer= BufferUtil.toBuffer(
            "GET / HTTP/1.0\r\nH\u00e6der0: value0\r\n\n\n");
        
        HttpParser.RequestHandler<ByteBuffer> handler  = new Handler();
        HttpParser parser= new HttpParser(handler);
        parseAll(parser,buffer);
        assertThat(_bad,Matchers.notNullValue());
>>>>>>> a285deea
    }

    @Test
    public void testHeaderTab() throws Exception
    {
        ByteBuffer buffer = BufferUtil.toBuffer(
                "GET / HTTP/1.1\r\n" +
                        "Host: localhost\r\n" +
                        "Header: value\talternate\r\n" +
                        "\n\n");

        HttpParser.RequestHandler handler = new Handler();
        HttpParser parser = new HttpParser(handler);
        parseAll(parser, buffer);

        Assert.assertEquals("GET", _methodOrVersion);
        Assert.assertEquals("/", _uriOrStatus);
        Assert.assertEquals("HTTP/1.1", _versionOrReason);
        Assert.assertEquals("Host", _hdr[0]);
        Assert.assertEquals("localhost", _val[0]);
        Assert.assertEquals("Header", _hdr[1]);
        Assert.assertEquals("value\talternate", _val[1]);
    }

    @Test
    public void testCaseInsensitive() throws Exception
    {
        ByteBuffer buffer = BufferUtil.toBuffer(
                "get / http/1.0\r\n" +
                        "HOST: localhost\r\n" +
                        "cOnNeCtIoN: ClOsE\r\n" +
                        "\r\n");
        HttpParser.RequestHandler handler = new Handler();
        HttpParser parser = new HttpParser(handler, -1, HttpCompliance.RFC7230);
        parseAll(parser, buffer);
        Assert.assertNull(_bad);
        Assert.assertEquals("GET", _methodOrVersion);
        Assert.assertEquals("/", _uriOrStatus);
        Assert.assertEquals("HTTP/1.0", _versionOrReason);
        Assert.assertEquals("Host", _hdr[0]);
        Assert.assertEquals("localhost", _val[0]);
        Assert.assertEquals("Connection", _hdr[1]);
        Assert.assertEquals("close", _val[1]);
        Assert.assertEquals(1, _headers);
        Assert.assertNull(_complianceViolation);
    }

    @Test
    public void testCaseSensitiveLegacy() throws Exception
    {
        ByteBuffer buffer = BufferUtil.toBuffer(
                "gEt / http/1.0\r\n" +
                        "HOST: localhost\r\n" +
                        "cOnNeCtIoN: ClOsE\r\n" +
                        "\r\n");
        HttpParser.RequestHandler handler = new Handler();
        HttpParser parser = new HttpParser(handler, -1, HttpCompliance.LEGACY);
        parseAll(parser, buffer);
        Assert.assertNull(_bad);
        Assert.assertEquals("gEt", _methodOrVersion);
        Assert.assertEquals("/", _uriOrStatus);
        Assert.assertEquals("HTTP/1.0", _versionOrReason);
        Assert.assertEquals("HOST", _hdr[0]);
        Assert.assertEquals("localhost", _val[0]);
        Assert.assertEquals("cOnNeCtIoN", _hdr[1]);
        Assert.assertEquals("ClOsE", _val[1]);
        Assert.assertEquals(1, _headers);
        assertThat(_complianceViolation,containsString("case sensitive"));
    }

    @Test
    public void testSplitHeaderParse() throws Exception
    {
        ByteBuffer buffer = BufferUtil.toBuffer(
                "XXXXSPLIT / HTTP/1.0\r\n" +
                        "Host: localhost\r\n" +
                        "Header1: value1\r\n" +
                        "Header2:   value 2a  \r\n" +
                        "Header3: 3\r\n" +
                        "Header4:value4\r\n" +
                        "Server5: notServer\r\n" +
                        "\r\nZZZZ");
        buffer.position(2);
        buffer.limit(buffer.capacity() - 2);
        buffer = buffer.slice();

        for (int i = 0; i < buffer.capacity() - 4; i++)
        {
            HttpParser.RequestHandler handler = new Handler();
            HttpParser parser = new HttpParser(handler);

            buffer.position(2);
            buffer.limit(2 + i);

            if (!parser.parseNext(buffer))
            {
                // consumed all
                Assert.assertEquals(0, buffer.remaining());

                // parse the rest
                buffer.limit(buffer.capacity() - 2);
                parser.parseNext(buffer);
            }

            Assert.assertEquals("SPLIT", _methodOrVersion);
            Assert.assertEquals("/", _uriOrStatus);
            Assert.assertEquals("HTTP/1.0", _versionOrReason);
            Assert.assertEquals("Host", _hdr[0]);
            Assert.assertEquals("localhost", _val[0]);
            Assert.assertEquals("Header1", _hdr[1]);
            Assert.assertEquals("value1", _val[1]);
            Assert.assertEquals("Header2", _hdr[2]);
            Assert.assertEquals("value 2a", _val[2]);
            Assert.assertEquals("Header3", _hdr[3]);
            Assert.assertEquals("3", _val[3]);
            Assert.assertEquals("Header4", _hdr[4]);
            Assert.assertEquals("value4", _val[4]);
            Assert.assertEquals("Server5", _hdr[5]);
            Assert.assertEquals("notServer", _val[5]);
            Assert.assertEquals(5, _headers);
        }
    }

    @Test
    public void testChunkParse() throws Exception
    {
        ByteBuffer buffer = BufferUtil.toBuffer(
                "GET /chunk HTTP/1.0\r\n"
                        + "Header1: value1\r\n"
                        + "Transfer-Encoding: chunked\r\n"
                        + "\r\n"
                        + "a;\r\n"
                        + "0123456789\r\n"
                        + "1a\r\n"
                        + "ABCDEFGHIJKLMNOPQRSTUVWXYZ\r\n"
                        + "0\r\n"
                        + "\r\n");
        HttpParser.RequestHandler handler = new Handler();
        HttpParser parser = new HttpParser(handler);
        parseAll(parser, buffer);

        Assert.assertEquals("GET", _methodOrVersion);
        Assert.assertEquals("/chunk", _uriOrStatus);
        Assert.assertEquals("HTTP/1.0", _versionOrReason);
        Assert.assertEquals(1, _headers);
        Assert.assertEquals("Header1", _hdr[0]);
        Assert.assertEquals("value1", _val[0]);
        Assert.assertEquals("0123456789ABCDEFGHIJKLMNOPQRSTUVWXYZ", _content);

        Assert.assertTrue(_headerCompleted);
        Assert.assertTrue(_messageCompleted);
    }

    @Test
    public void testChunkParseTrailer() throws Exception
    {
        ByteBuffer buffer = BufferUtil.toBuffer(
                "GET /chunk HTTP/1.0\r\n"
                        + "Header1: value1\r\n"
                        + "Transfer-Encoding: chunked\r\n"
                        + "\r\n"
                        + "a;\r\n"
                        + "0123456789\r\n"
                        + "1a\r\n"
                        + "ABCDEFGHIJKLMNOPQRSTUVWXYZ\r\n"
                        + "0\r\n"
                        + "Trailer: value\r\n"
                        + "\r\n");
        HttpParser.RequestHandler handler = new Handler();
        HttpParser parser = new HttpParser(handler);
        parseAll(parser, buffer);

        Assert.assertEquals("GET", _methodOrVersion);
        Assert.assertEquals("/chunk", _uriOrStatus);
        Assert.assertEquals("HTTP/1.0", _versionOrReason);
        Assert.assertEquals(1, _headers);
        Assert.assertEquals("Header1", _hdr[0]);
        Assert.assertEquals("value1", _val[0]);
        Assert.assertEquals("0123456789ABCDEFGHIJKLMNOPQRSTUVWXYZ", _content);

        Assert.assertTrue(_headerCompleted);
        Assert.assertTrue(_messageCompleted);
    }

    @Test
    public void testChunkParseBadTrailer() throws Exception
    {
        ByteBuffer buffer = BufferUtil.toBuffer(
                "GET /chunk HTTP/1.0\r\n"
                        + "Header1: value1\r\n"
                        + "Transfer-Encoding: chunked\r\n"
                        + "\r\n"
                        + "a;\r\n"
                        + "0123456789\r\n"
                        + "1a\r\n"
                        + "ABCDEFGHIJKLMNOPQRSTUVWXYZ\r\n"
                        + "0\r\n"
                        + "Trailer: value");
        HttpParser.RequestHandler handler = new Handler();
        HttpParser parser = new HttpParser(handler);
        parseAll(parser, buffer);
        parser.atEOF();
        parser.parseNext(BufferUtil.EMPTY_BUFFER);

        Assert.assertEquals("GET", _methodOrVersion);
        Assert.assertEquals("/chunk", _uriOrStatus);
        Assert.assertEquals("HTTP/1.0", _versionOrReason);
        Assert.assertEquals(1, _headers);
        Assert.assertEquals("Header1", _hdr[0]);
        Assert.assertEquals("value1", _val[0]);
        Assert.assertEquals("0123456789ABCDEFGHIJKLMNOPQRSTUVWXYZ", _content);

        Assert.assertTrue(_headerCompleted);
        Assert.assertTrue(_early);
    }


    @Test
    public void testChunkParseNoTrailer() throws Exception
    {
        ByteBuffer buffer = BufferUtil.toBuffer(
                "GET /chunk HTTP/1.0\r\n"
                        + "Header1: value1\r\n"
                        + "Transfer-Encoding: chunked\r\n"
                        + "\r\n"
                        + "a;\r\n"
                        + "0123456789\r\n"
                        + "1a\r\n"
                        + "ABCDEFGHIJKLMNOPQRSTUVWXYZ\r\n"
                        + "0\r\n");
        HttpParser.RequestHandler handler = new Handler();
        HttpParser parser = new HttpParser(handler);
        parseAll(parser, buffer);
        parser.atEOF();
        parser.parseNext(BufferUtil.EMPTY_BUFFER);

        Assert.assertEquals("GET", _methodOrVersion);
        Assert.assertEquals("/chunk", _uriOrStatus);
        Assert.assertEquals("HTTP/1.0", _versionOrReason);
        Assert.assertEquals(1, _headers);
        Assert.assertEquals("Header1", _hdr[0]);
        Assert.assertEquals("value1", _val[0]);
        Assert.assertEquals("0123456789ABCDEFGHIJKLMNOPQRSTUVWXYZ", _content);

        Assert.assertTrue(_headerCompleted);
        Assert.assertTrue(_messageCompleted);
    }

    @Test
    public void testStartEOF() throws Exception
    {
        HttpParser.RequestHandler handler = new Handler();
        HttpParser parser = new HttpParser(handler);
        parser.atEOF();
        parser.parseNext(BufferUtil.EMPTY_BUFFER);

        Assert.assertTrue(_early);
        Assert.assertEquals(null, _bad);
    }

    @Test
    public void testEarlyEOF() throws Exception
    {
        ByteBuffer buffer = BufferUtil.toBuffer(
                "GET /uri HTTP/1.0\r\n"
                        + "Content-Length: 20\r\n"
                        + "\r\n"
                        + "0123456789");
        HttpParser.RequestHandler handler = new Handler();
        HttpParser parser = new HttpParser(handler);
        parser.atEOF();
        parseAll(parser, buffer);

        Assert.assertEquals("GET", _methodOrVersion);
        Assert.assertEquals("/uri", _uriOrStatus);
        Assert.assertEquals("HTTP/1.0", _versionOrReason);
        Assert.assertEquals("0123456789", _content);

        Assert.assertTrue(_early);
    }

    @Test
    public void testChunkEarlyEOF() throws Exception
    {
        ByteBuffer buffer = BufferUtil.toBuffer(
                "GET /chunk HTTP/1.0\r\n"
                        + "Header1: value1\r\n"
                        + "Transfer-Encoding: chunked\r\n"
                        + "\r\n"
                        + "a;\r\n"
                        + "0123456789\r\n");
        HttpParser.RequestHandler handler = new Handler();
        HttpParser parser = new HttpParser(handler);
        parser.atEOF();
        parseAll(parser, buffer);

        Assert.assertEquals("GET", _methodOrVersion);
        Assert.assertEquals("/chunk", _uriOrStatus);
        Assert.assertEquals("HTTP/1.0", _versionOrReason);
        Assert.assertEquals(1, _headers);
        Assert.assertEquals("Header1", _hdr[0]);
        Assert.assertEquals("value1", _val[0]);
        Assert.assertEquals("0123456789", _content);

        Assert.assertTrue(_early);
    }

    @Test
    public void testMultiParse() throws Exception
    {
        ByteBuffer buffer = BufferUtil.toBuffer(
                "GET /mp HTTP/1.0\r\n"
                        + "Connection: Keep-Alive\r\n"
                        + "Header1: value1\r\n"
                        + "Transfer-Encoding: chunked\r\n"
                        + "\r\n"
                        + "a;\r\n"
                        + "0123456789\r\n"
                        + "1a\r\n"
                        + "ABCDEFGHIJKLMNOPQRSTUVWXYZ\r\n"
                        + "0\r\n"

                        + "\r\n"

                        + "POST /foo HTTP/1.0\r\n"
                        + "Connection: Keep-Alive\r\n"
                        + "Header2: value2\r\n"
                        + "Content-Length: 0\r\n"
                        + "\r\n"

                        + "PUT /doodle HTTP/1.0\r\n"
                        + "Connection: close\r\n"
                        + "Header3: value3\r\n"
                        + "Content-Length: 10\r\n"
                        + "\r\n"
                        + "0123456789\r\n");

        HttpParser.RequestHandler handler = new Handler();
        HttpParser parser = new HttpParser(handler);
        parser.parseNext(buffer);
        Assert.assertEquals("GET", _methodOrVersion);
        Assert.assertEquals("/mp", _uriOrStatus);
        Assert.assertEquals("HTTP/1.0", _versionOrReason);
        Assert.assertEquals(2, _headers);
        Assert.assertEquals("Header1", _hdr[1]);
        Assert.assertEquals("value1", _val[1]);
        Assert.assertEquals("0123456789ABCDEFGHIJKLMNOPQRSTUVWXYZ", _content);

        parser.reset();
        init();
        parser.parseNext(buffer);
        Assert.assertEquals("POST", _methodOrVersion);
        Assert.assertEquals("/foo", _uriOrStatus);
        Assert.assertEquals("HTTP/1.0", _versionOrReason);
        Assert.assertEquals(2, _headers);
        Assert.assertEquals("Header2", _hdr[1]);
        Assert.assertEquals("value2", _val[1]);
        Assert.assertEquals(null, _content);

        parser.reset();
        init();
        parser.parseNext(buffer);
        parser.atEOF();
        Assert.assertEquals("PUT", _methodOrVersion);
        Assert.assertEquals("/doodle", _uriOrStatus);
        Assert.assertEquals("HTTP/1.0", _versionOrReason);
        Assert.assertEquals(2, _headers);
        Assert.assertEquals("Header3", _hdr[1]);
        Assert.assertEquals("value3", _val[1]);
        Assert.assertEquals("0123456789", _content);
    }

    @Test
    public void testMultiParseEarlyEOF() throws Exception
    {
        ByteBuffer buffer0 = BufferUtil.toBuffer(
                "GET /mp HTTP/1.0\r\n"
                        + "Connection: Keep-Alive\r\n");

        ByteBuffer buffer1 = BufferUtil.toBuffer("Header1: value1\r\n"
                + "Transfer-Encoding: chunked\r\n"
                + "\r\n"
                + "a;\r\n"
                + "0123456789\r\n"
                + "1a\r\n"
                + "ABCDEFGHIJKLMNOPQRSTUVWXYZ\r\n"
                + "0\r\n"

                + "\r\n"

                + "POST /foo HTTP/1.0\r\n"
                + "Connection: Keep-Alive\r\n"
                + "Header2: value2\r\n"
                + "Content-Length: 0\r\n"
                + "\r\n"

                + "PUT /doodle HTTP/1.0\r\n"
                + "Connection: close\r\n"
                + "Header3: value3\r\n"
                + "Content-Length: 10\r\n"
                + "\r\n"
                + "0123456789\r\n");

        HttpParser.RequestHandler handler = new Handler();
        HttpParser parser = new HttpParser(handler);
        parser.parseNext(buffer0);
        parser.atEOF();
        parser.parseNext(buffer1);
        Assert.assertEquals("GET", _methodOrVersion);
        Assert.assertEquals("/mp", _uriOrStatus);
        Assert.assertEquals("HTTP/1.0", _versionOrReason);
        Assert.assertEquals(2, _headers);
        Assert.assertEquals("Header1", _hdr[1]);
        Assert.assertEquals("value1", _val[1]);
        Assert.assertEquals("0123456789ABCDEFGHIJKLMNOPQRSTUVWXYZ", _content);

        parser.reset();
        init();
        parser.parseNext(buffer1);
        Assert.assertEquals("POST", _methodOrVersion);
        Assert.assertEquals("/foo", _uriOrStatus);
        Assert.assertEquals("HTTP/1.0", _versionOrReason);
        Assert.assertEquals(2, _headers);
        Assert.assertEquals("Header2", _hdr[1]);
        Assert.assertEquals("value2", _val[1]);
        Assert.assertEquals(null, _content);

        parser.reset();
        init();
        parser.parseNext(buffer1);
        Assert.assertEquals("PUT", _methodOrVersion);
        Assert.assertEquals("/doodle", _uriOrStatus);
        Assert.assertEquals("HTTP/1.0", _versionOrReason);
        Assert.assertEquals(2, _headers);
        Assert.assertEquals("Header3", _hdr[1]);
        Assert.assertEquals("value3", _val[1]);
        Assert.assertEquals("0123456789", _content);
    }

    @Test
    public void testResponseParse0() throws Exception
    {
        ByteBuffer buffer = BufferUtil.toBuffer(
                "HTTP/1.1 200 Correct\r\n"
                        + "Content-Length: 10\r\n"
                        + "Content-Type: text/plain\r\n"
                        + "\r\n"
                        + "0123456789\r\n");

        HttpParser.ResponseHandler handler = new Handler();
        HttpParser parser = new HttpParser(handler);
        parser.parseNext(buffer);
        Assert.assertEquals("HTTP/1.1", _methodOrVersion);
        Assert.assertEquals("200", _uriOrStatus);
        Assert.assertEquals("Correct", _versionOrReason);
        Assert.assertEquals(10, _content.length());
        Assert.assertTrue(_headerCompleted);
        Assert.assertTrue(_messageCompleted);
    }

    @Test
    public void testResponseParse1() throws Exception
    {
        ByteBuffer buffer = BufferUtil.toBuffer(
                "HTTP/1.1 304 Not-Modified\r\n"
                        + "Connection: close\r\n"
                        + "\r\n");

        HttpParser.ResponseHandler handler = new Handler();
        HttpParser parser = new HttpParser(handler);
        parser.parseNext(buffer);
        Assert.assertEquals("HTTP/1.1", _methodOrVersion);
        Assert.assertEquals("304", _uriOrStatus);
        Assert.assertEquals("Not-Modified", _versionOrReason);
        Assert.assertTrue(_headerCompleted);
        Assert.assertTrue(_messageCompleted);
    }

    @Test
    public void testResponseParse2() throws Exception
    {
        ByteBuffer buffer = BufferUtil.toBuffer(
                "HTTP/1.1 204 No-Content\r\n"
                        + "Header: value\r\n"
                        + "\r\n"

                        + "HTTP/1.1 200 Correct\r\n"
                        + "Content-Length: 10\r\n"
                        + "Content-Type: text/plain\r\n"
                        + "\r\n"
                        + "0123456789\r\n");

        HttpParser.ResponseHandler handler = new Handler();
        HttpParser parser = new HttpParser(handler);
        parser.parseNext(buffer);
        Assert.assertEquals("HTTP/1.1", _methodOrVersion);
        Assert.assertEquals("204", _uriOrStatus);
        Assert.assertEquals("No-Content", _versionOrReason);
        Assert.assertTrue(_headerCompleted);
        Assert.assertTrue(_messageCompleted);

        parser.reset();
        init();

        parser.parseNext(buffer);
        parser.atEOF();
        Assert.assertEquals("HTTP/1.1", _methodOrVersion);
        Assert.assertEquals("200", _uriOrStatus);
        Assert.assertEquals("Correct", _versionOrReason);
        Assert.assertEquals(_content.length(), 10);
        Assert.assertTrue(_headerCompleted);
        Assert.assertTrue(_messageCompleted);
    }

    @Test
    public void testResponseParse3() throws Exception
    {
        ByteBuffer buffer = BufferUtil.toBuffer(
                "HTTP/1.1 200\r\n"
                        + "Content-Length: 10\r\n"
                        + "Content-Type: text/plain\r\n"
                        + "\r\n"
                        + "0123456789\r\n");

        HttpParser.ResponseHandler handler = new Handler();
        HttpParser parser = new HttpParser(handler);
        parser.parseNext(buffer);
        Assert.assertEquals("HTTP/1.1", _methodOrVersion);
        Assert.assertEquals("200", _uriOrStatus);
        Assert.assertEquals(null, _versionOrReason);
        Assert.assertEquals(_content.length(), 10);
        Assert.assertTrue(_headerCompleted);
        Assert.assertTrue(_messageCompleted);
    }

    @Test
    public void testResponseParse4() throws Exception
    {
        ByteBuffer buffer = BufferUtil.toBuffer(
                "HTTP/1.1 200 \r\n"
                        + "Content-Length: 10\r\n"
                        + "Content-Type: text/plain\r\n"
                        + "\r\n"
                        + "0123456789\r\n");

        HttpParser.ResponseHandler handler = new Handler();
        HttpParser parser = new HttpParser(handler);
        parser.parseNext(buffer);
        Assert.assertEquals("HTTP/1.1", _methodOrVersion);
        Assert.assertEquals("200", _uriOrStatus);
        Assert.assertEquals(null, _versionOrReason);
        Assert.assertEquals(_content.length(), 10);
        Assert.assertTrue(_headerCompleted);
        Assert.assertTrue(_messageCompleted);
    }

    @Test
    public void testResponseEOFContent() throws Exception
    {
        ByteBuffer buffer = BufferUtil.toBuffer(
                "HTTP/1.1 200 \r\n"
                        + "Content-Type: text/plain\r\n"
                        + "\r\n"
                        + "0123456789\r\n");

        HttpParser.ResponseHandler handler = new Handler();
        HttpParser parser = new HttpParser(handler);
        parser.atEOF();
        parser.parseNext(buffer);

        Assert.assertEquals("HTTP/1.1", _methodOrVersion);
        Assert.assertEquals("200", _uriOrStatus);
        Assert.assertEquals(null, _versionOrReason);
        Assert.assertEquals(12, _content.length());
        Assert.assertEquals("0123456789\r\n", _content);
        Assert.assertTrue(_headerCompleted);
        Assert.assertTrue(_messageCompleted);
    }

    @Test
    public void testResponse304WithContentLength() throws Exception
    {
        ByteBuffer buffer = BufferUtil.toBuffer(
                "HTTP/1.1 304 found\r\n"
                        + "Content-Length: 10\r\n"
                        + "\r\n");

        HttpParser.ResponseHandler handler = new Handler();
        HttpParser parser = new HttpParser(handler);
        parser.parseNext(buffer);
        Assert.assertEquals("HTTP/1.1", _methodOrVersion);
        Assert.assertEquals("304", _uriOrStatus);
        Assert.assertEquals("found", _versionOrReason);
        Assert.assertEquals(null, _content);
        Assert.assertTrue(_headerCompleted);
        Assert.assertTrue(_messageCompleted);
    }

    @Test
    public void testResponse101WithTransferEncoding() throws Exception
    {
        ByteBuffer buffer = BufferUtil.toBuffer(
                "HTTP/1.1 101 switching protocols\r\n"
                        + "Transfer-Encoding: chunked\r\n"
                        + "\r\n");

        HttpParser.ResponseHandler handler = new Handler();
        HttpParser parser = new HttpParser(handler);
        parser.parseNext(buffer);
        Assert.assertEquals("HTTP/1.1", _methodOrVersion);
        Assert.assertEquals("101", _uriOrStatus);
        Assert.assertEquals("switching protocols", _versionOrReason);
        Assert.assertEquals(null, _content);
        Assert.assertTrue(_headerCompleted);
        Assert.assertTrue(_messageCompleted);
    }

    @Test
    public void testSeekEOF() throws Exception
    {
        ByteBuffer buffer = BufferUtil.toBuffer(
                "HTTP/1.1 200 OK\r\n"
                        + "Content-Length: 0\r\n"
                        + "Connection: close\r\n"
                        + "\r\n"
                        + "\r\n" // extra CRLF ignored
                        + "HTTP/1.1 400 OK\r\n");  // extra data causes close ??

        HttpParser.ResponseHandler handler = new Handler();
        HttpParser parser = new HttpParser(handler);

        parser.parseNext(buffer);
        Assert.assertEquals("HTTP/1.1", _methodOrVersion);
        Assert.assertEquals("200", _uriOrStatus);
        Assert.assertEquals("OK", _versionOrReason);
        Assert.assertEquals(null, _content);
        Assert.assertTrue(_headerCompleted);
        Assert.assertTrue(_messageCompleted);

        parser.close();
        parser.reset();
        parser.parseNext(buffer);
        Assert.assertFalse(buffer.hasRemaining());
        Assert.assertEquals(HttpParser.State.CLOSE, parser.getState());
        parser.atEOF();
        parser.parseNext(BufferUtil.EMPTY_BUFFER);
        Assert.assertEquals(HttpParser.State.CLOSED, parser.getState());
    }

    @Test
    public void testNoURI() throws Exception
    {
        ByteBuffer buffer = BufferUtil.toBuffer(
                "GET\r\n"
                        + "Content-Length: 0\r\n"
                        + "Connection: close\r\n"
                        + "\r\n");

        HttpParser.RequestHandler handler = new Handler();
        HttpParser parser = new HttpParser(handler);

        parser.parseNext(buffer);
        Assert.assertEquals(null, _methodOrVersion);
        Assert.assertEquals("No URI", _bad);
        Assert.assertFalse(buffer.hasRemaining());
        Assert.assertEquals(HttpParser.State.CLOSE, parser.getState());
        parser.atEOF();
        parser.parseNext(BufferUtil.EMPTY_BUFFER);
        Assert.assertEquals(HttpParser.State.CLOSED, parser.getState());
    }

    @Test
    public void testNoURI2() throws Exception
    {
        ByteBuffer buffer = BufferUtil.toBuffer(
                "GET \r\n"
                        + "Content-Length: 0\r\n"
                        + "Connection: close\r\n"
                        + "\r\n");

        HttpParser.RequestHandler handler = new Handler();
        HttpParser parser = new HttpParser(handler);

        parser.parseNext(buffer);
        Assert.assertEquals(null, _methodOrVersion);
        Assert.assertEquals("No URI", _bad);
        Assert.assertFalse(buffer.hasRemaining());
        Assert.assertEquals(HttpParser.State.CLOSE, parser.getState());
        parser.atEOF();
        parser.parseNext(BufferUtil.EMPTY_BUFFER);
        Assert.assertEquals(HttpParser.State.CLOSED, parser.getState());
    }

    @Test
    public void testUnknownReponseVersion() throws Exception
    {
        ByteBuffer buffer = BufferUtil.toBuffer(
                "HPPT/7.7 200 OK\r\n"
                        + "Content-Length: 0\r\n"
                        + "Connection: close\r\n"
                        + "\r\n");

        HttpParser.ResponseHandler handler = new Handler();
        HttpParser parser = new HttpParser(handler);

        parser.parseNext(buffer);
        Assert.assertEquals(null, _methodOrVersion);
        Assert.assertEquals("Unknown Version", _bad);
        Assert.assertFalse(buffer.hasRemaining());
        Assert.assertEquals(HttpParser.State.CLOSE, parser.getState());
        parser.atEOF();
        parser.parseNext(BufferUtil.EMPTY_BUFFER);
        Assert.assertEquals(HttpParser.State.CLOSED, parser.getState());

    }

    @Test
    public void testNoStatus() throws Exception
    {
        ByteBuffer buffer = BufferUtil.toBuffer(
                "HTTP/1.1\r\n"
                        + "Content-Length: 0\r\n"
                        + "Connection: close\r\n"
                        + "\r\n");

        HttpParser.ResponseHandler handler = new Handler();
        HttpParser parser = new HttpParser(handler);

        parser.parseNext(buffer);
        Assert.assertEquals(null, _methodOrVersion);
        Assert.assertEquals("No Status", _bad);
        Assert.assertFalse(buffer.hasRemaining());
        Assert.assertEquals(HttpParser.State.CLOSE, parser.getState());
        parser.atEOF();
        parser.parseNext(BufferUtil.EMPTY_BUFFER);
        Assert.assertEquals(HttpParser.State.CLOSED, parser.getState());
    }

    @Test
    public void testNoStatus2() throws Exception
    {
        ByteBuffer buffer = BufferUtil.toBuffer(
                "HTTP/1.1 \r\n"
                        + "Content-Length: 0\r\n"
                        + "Connection: close\r\n"
                        + "\r\n");

        HttpParser.ResponseHandler handler = new Handler();
        HttpParser parser = new HttpParser(handler);

        parser.parseNext(buffer);
        Assert.assertEquals(null, _methodOrVersion);
        Assert.assertEquals("No Status", _bad);
        Assert.assertFalse(buffer.hasRemaining());
        Assert.assertEquals(HttpParser.State.CLOSE, parser.getState());
        parser.atEOF();
        parser.parseNext(BufferUtil.EMPTY_BUFFER);
        Assert.assertEquals(HttpParser.State.CLOSED, parser.getState());
    }

    @Test
    public void testBadRequestVersion() throws Exception
    {
        ByteBuffer buffer = BufferUtil.toBuffer(
                "GET / HPPT/7.7\r\n"
                        + "Content-Length: 0\r\n"
                        + "Connection: close\r\n"
                        + "\r\n");

        HttpParser.RequestHandler handler = new Handler();
        HttpParser parser = new HttpParser(handler);

        parser.parseNext(buffer);
        Assert.assertEquals(null, _methodOrVersion);
        Assert.assertEquals("Unknown Version", _bad);
        Assert.assertFalse(buffer.hasRemaining());
        Assert.assertEquals(HttpParser.State.CLOSE, parser.getState());
        parser.atEOF();
        parser.parseNext(BufferUtil.EMPTY_BUFFER);
        Assert.assertEquals(HttpParser.State.CLOSED, parser.getState());

        buffer = BufferUtil.toBuffer(
                "GET / HTTP/1.01\r\n"
                        + "Content-Length: 0\r\n"
                        + "Connection: close\r\n"
                        + "\r\n");

        handler = new Handler();
        parser = new HttpParser(handler);

        parser.parseNext(buffer);
        Assert.assertEquals(null, _methodOrVersion);
        Assert.assertEquals("Unknown Version", _bad);
        Assert.assertFalse(buffer.hasRemaining());
        Assert.assertEquals(HttpParser.State.CLOSE, parser.getState());
        parser.atEOF();
        parser.parseNext(BufferUtil.EMPTY_BUFFER);
        Assert.assertEquals(HttpParser.State.CLOSED, parser.getState());
    }

    @Test
    public void testBadCR() throws Exception
    {
        ByteBuffer buffer = BufferUtil.toBuffer(
                "GET / HTTP/1.0\r\n"
                        + "Content-Length: 0\r"
                        + "Connection: close\r"
                        + "\r");

        HttpParser.RequestHandler handler = new Handler();
        HttpParser parser = new HttpParser(handler);

        parser.parseNext(buffer);
        Assert.assertEquals("Bad EOL", _bad);
        Assert.assertFalse(buffer.hasRemaining());
        Assert.assertEquals(HttpParser.State.CLOSE, parser.getState());
        parser.atEOF();
        parser.parseNext(BufferUtil.EMPTY_BUFFER);
        Assert.assertEquals(HttpParser.State.CLOSED, parser.getState());

        buffer = BufferUtil.toBuffer(
                "GET / HTTP/1.0\r"
                        + "Content-Length: 0\r"
                        + "Connection: close\r"
                        + "\r");

        handler = new Handler();
        parser = new HttpParser(handler);

        parser.parseNext(buffer);
        Assert.assertEquals("Bad EOL", _bad);
        Assert.assertFalse(buffer.hasRemaining());
        Assert.assertEquals(HttpParser.State.CLOSE, parser.getState());
        parser.atEOF();
        parser.parseNext(BufferUtil.EMPTY_BUFFER);
        Assert.assertEquals(HttpParser.State.CLOSED, parser.getState());
    }

    @Test
    public void testBadContentLength0() throws Exception
    {
        ByteBuffer buffer = BufferUtil.toBuffer(
                "GET / HTTP/1.0\r\n"
                        + "Content-Length: abc\r\n"
                        + "Connection: close\r\n"
                        + "\r\n");

        HttpParser.RequestHandler handler = new Handler();
        HttpParser parser = new HttpParser(handler);

        parser.parseNext(buffer);
        Assert.assertEquals("GET", _methodOrVersion);
        Assert.assertEquals("Invalid Content-Length Value", _bad);
        Assert.assertFalse(buffer.hasRemaining());
        Assert.assertEquals(HttpParser.State.CLOSE, parser.getState());
        parser.atEOF();
        parser.parseNext(BufferUtil.EMPTY_BUFFER);
        Assert.assertEquals(HttpParser.State.CLOSED, parser.getState());
    }

    @Test
    public void testBadContentLength1() throws Exception
    {
        ByteBuffer buffer = BufferUtil.toBuffer(
                "GET / HTTP/1.0\r\n"
                        + "Content-Length: 9999999999999999999999999999999999999999999999\r\n"
                        + "Connection: close\r\n"
                        + "\r\n");

        HttpParser.RequestHandler handler = new Handler();
        HttpParser parser = new HttpParser(handler);

        parser.parseNext(buffer);
        Assert.assertEquals("GET", _methodOrVersion);
        Assert.assertEquals("Invalid Content-Length Value", _bad);
        Assert.assertFalse(buffer.hasRemaining());
        Assert.assertEquals(HttpParser.State.CLOSE, parser.getState());
        parser.atEOF();
        parser.parseNext(BufferUtil.EMPTY_BUFFER);
        Assert.assertEquals(HttpParser.State.CLOSED, parser.getState());
    }

    @Test
    public void testBadContentLength2() throws Exception
    {
        ByteBuffer buffer = BufferUtil.toBuffer(
                "GET / HTTP/1.0\r\n"
                        + "Content-Length: 1.5\r\n"
                        + "Connection: close\r\n"
                        + "\r\n");

        HttpParser.RequestHandler handler = new Handler();
        HttpParser parser = new HttpParser(handler);

        parser.parseNext(buffer);
        Assert.assertEquals("GET", _methodOrVersion);
        Assert.assertEquals("Invalid Content-Length Value", _bad);
        Assert.assertFalse(buffer.hasRemaining());
        Assert.assertEquals(HttpParser.State.CLOSE, parser.getState());
        parser.atEOF();
        parser.parseNext(BufferUtil.EMPTY_BUFFER);
        Assert.assertEquals(HttpParser.State.CLOSED, parser.getState());
    }

    @Test
    public void testDuplicateContentLengthWithLargerThenCorrectValue()
    {
        ByteBuffer buffer = BufferUtil.toBuffer(
                "POST / HTTP/1.1\r\n"
                        + "Content-Length: 2\r\n"
                        + "Content-Length: 1\r\n"
                        + "Connection: close\r\n"
                        + "\r\n"
                        + "X");

        HttpParser.RequestHandler handler = new Handler();
        HttpParser parser = new HttpParser(handler);

        parser.parseNext(buffer);
        Assert.assertEquals("POST", _methodOrVersion);
        Assert.assertEquals("Duplicate Content-Length", _bad);
        Assert.assertFalse(buffer.hasRemaining());
        Assert.assertEquals(HttpParser.State.CLOSE, parser.getState());
        parser.atEOF();
        parser.parseNext(BufferUtil.EMPTY_BUFFER);
        Assert.assertEquals(HttpParser.State.CLOSED, parser.getState());
    }

    @Test
    public void testDuplicateContentLengthWithCorrectThenLargerValue()
    {
        ByteBuffer buffer = BufferUtil.toBuffer(
                "POST / HTTP/1.1\r\n"
                        + "Content-Length: 1\r\n"
                        + "Content-Length: 2\r\n"
                        + "Connection: close\r\n"
                        + "\r\n"
                        + "X");

        HttpParser.RequestHandler handler = new Handler();
        HttpParser parser = new HttpParser(handler);

        parser.parseNext(buffer);
        Assert.assertEquals("POST", _methodOrVersion);
        Assert.assertEquals("Duplicate Content-Length", _bad);
        Assert.assertFalse(buffer.hasRemaining());
        Assert.assertEquals(HttpParser.State.CLOSE, parser.getState());
        parser.atEOF();
        parser.parseNext(BufferUtil.EMPTY_BUFFER);
        Assert.assertEquals(HttpParser.State.CLOSED, parser.getState());
    }

    @Test
    public void testTransferEncodingChunkedThenContentLength()
    {
        ByteBuffer buffer = BufferUtil.toBuffer(
                "POST /chunk HTTP/1.1\r\n"
                        + "Host: localhost\r\n"
                        + "Transfer-Encoding: chunked\r\n"
                        + "Content-Length: 1\r\n"
                        + "\r\n"
                        + "1\r\n"
                        + "X\r\n"
                        + "0\r\n"
                        + "\r\n");

        HttpParser.RequestHandler handler = new Handler();
        HttpParser parser = new HttpParser(handler);
        parseAll(parser, buffer);

        Assert.assertEquals("POST", _methodOrVersion);
        Assert.assertEquals("/chunk", _uriOrStatus);
        Assert.assertEquals("HTTP/1.1", _versionOrReason);
        Assert.assertEquals("X", _content);

        Assert.assertTrue(_headerCompleted);
        Assert.assertTrue(_messageCompleted);
    }

    @Test
    public void testContentLengthThenTransferEncodingChunked()
    {
        ByteBuffer buffer = BufferUtil.toBuffer(
                "POST /chunk HTTP/1.1\r\n"
                        + "Host: localhost\r\n"
                        + "Content-Length: 1\r\n"
                        + "Transfer-Encoding: chunked\r\n"
                        + "\r\n"
                        + "1\r\n"
                        + "X\r\n"
                        + "0\r\n"
                        + "\r\n");

        HttpParser.RequestHandler handler = new Handler();
        HttpParser parser = new HttpParser(handler);
        parseAll(parser, buffer);

        Assert.assertEquals("POST", _methodOrVersion);
        Assert.assertEquals("/chunk", _uriOrStatus);
        Assert.assertEquals("HTTP/1.1", _versionOrReason);
        Assert.assertEquals("X", _content);

        Assert.assertTrue(_headerCompleted);
        Assert.assertTrue(_messageCompleted);
    }

    @Test
    public void testHost() throws Exception
    {
        ByteBuffer buffer = BufferUtil.toBuffer(
                "GET / HTTP/1.1\r\n"
                        + "Host: host\r\n"
                        + "Connection: close\r\n"
                        + "\r\n");

        HttpParser.RequestHandler handler = new Handler();
        HttpParser parser = new HttpParser(handler);
        parser.parseNext(buffer);
        Assert.assertEquals("host", _host);
        Assert.assertEquals(0, _port);
    }

    @Test
    public void testUriHost11() throws Exception
    {
        ByteBuffer buffer = BufferUtil.toBuffer(
                "GET http://host/ HTTP/1.1\r\n"
                        + "Connection: close\r\n"
                        + "\r\n");

        HttpParser.RequestHandler handler = new Handler();
        HttpParser parser = new HttpParser(handler);
        parser.parseNext(buffer);
        Assert.assertEquals("No Host", _bad);
        Assert.assertEquals("http://host/", _uriOrStatus);
        Assert.assertEquals(0, _port);
    }

    @Test
    public void testUriHost10() throws Exception
    {
        ByteBuffer buffer = BufferUtil.toBuffer(
                "GET http://host/ HTTP/1.0\r\n"
                        + "\r\n");

        HttpParser.RequestHandler handler = new Handler();
        HttpParser parser = new HttpParser(handler);
        parser.parseNext(buffer);
        Assert.assertNull(_bad);
        Assert.assertEquals("http://host/", _uriOrStatus);
        Assert.assertEquals(0, _port);
    }

    @Test
    public void testNoHost() throws Exception
    {
        ByteBuffer buffer = BufferUtil.toBuffer(
                "GET / HTTP/1.1\r\n"
                        + "Connection: close\r\n"
                        + "\r\n");

        HttpParser.RequestHandler handler = new Handler();
        HttpParser parser = new HttpParser(handler);
        parser.parseNext(buffer);
        Assert.assertEquals("No Host", _bad);
    }

    @Test
    public void testIPHost() throws Exception
    {
        ByteBuffer buffer = BufferUtil.toBuffer(
                "GET / HTTP/1.1\r\n"
                        + "Host: 192.168.0.1\r\n"
                        + "Connection: close\r\n"
                        + "\r\n");

        HttpParser.RequestHandler handler = new Handler();
        HttpParser parser = new HttpParser(handler);
        parser.parseNext(buffer);
        Assert.assertEquals("192.168.0.1", _host);
        Assert.assertEquals(0, _port);
    }

    @Test
    public void testIPv6Host() throws Exception
    {
        ByteBuffer buffer = BufferUtil.toBuffer(
                "GET / HTTP/1.1\r\n"
                        + "Host: [::1]\r\n"
                        + "Connection: close\r\n"
                        + "\r\n");

        HttpParser.RequestHandler handler = new Handler();
        HttpParser parser = new HttpParser(handler);
        parser.parseNext(buffer);
        Assert.assertEquals("[::1]", _host);
        Assert.assertEquals(0, _port);
    }

    @Test
    public void testBadIPv6Host() throws Exception
    {
        try(StacklessLogging s = new StacklessLogging(HttpParser.class))
        {
            ByteBuffer buffer = BufferUtil.toBuffer(
                "GET / HTTP/1.1\r\n"
                    + "Host: [::1\r\n"
                    + "Connection: close\r\n"
                    + "\r\n");

            HttpParser.RequestHandler handler = new Handler();
            HttpParser parser = new HttpParser(handler);
            parser.parseNext(buffer);
            Assert.assertThat(_bad, Matchers.containsString("Bad"));
        }
    }

    @Test
    public void testHostPort() throws Exception
    {
        ByteBuffer buffer = BufferUtil.toBuffer(
                "GET / HTTP/1.1\r\n"
                        + "Host: myhost:8888\r\n"
                        + "Connection: close\r\n"
                        + "\r\n");

        HttpParser.RequestHandler handler = new Handler();
        HttpParser parser = new HttpParser(handler);
        parser.parseNext(buffer);
        Assert.assertEquals("myhost", _host);
        Assert.assertEquals(8888, _port);
    }

    @Test
    public void testHostBadPort() throws Exception
    {
        ByteBuffer buffer = BufferUtil.toBuffer(
                "GET / HTTP/1.1\r\n"
                        + "Host: myhost:testBadPort\r\n"
                        + "Connection: close\r\n"
                        + "\r\n");

        HttpParser.RequestHandler handler = new Handler();
        HttpParser parser = new HttpParser(handler);
        parser.parseNext(buffer);
        Assert.assertThat(_bad, Matchers.containsString("Bad Host"));
    }

    @Test
    public void testIPHostPort() throws Exception
    {
        ByteBuffer buffer = BufferUtil.toBuffer(
                "GET / HTTP/1.1\r\n"
                        + "Host: 192.168.0.1:8888\r\n"
                        + "Connection: close\r\n"
                        + "\r\n");

        HttpParser.RequestHandler handler = new Handler();
        HttpParser parser = new HttpParser(handler);
        parser.parseNext(buffer);
        Assert.assertEquals("192.168.0.1", _host);
        Assert.assertEquals(8888, _port);
    }

    @Test
    public void testIPv6HostPort() throws Exception
    {
        ByteBuffer buffer = BufferUtil.toBuffer(
                "GET / HTTP/1.1\r\n"
                        + "Host: [::1]:8888\r\n"
                        + "Connection: close\r\n"
                        + "\r\n");

        HttpParser.RequestHandler handler = new Handler();
        HttpParser parser = new HttpParser(handler);
        parser.parseNext(buffer);
        Assert.assertEquals("[::1]", _host);
        Assert.assertEquals(8888, _port);
    }

    @Test
    public void testEmptyHostPort() throws Exception
    {
        ByteBuffer buffer = BufferUtil.toBuffer(
                "GET / HTTP/1.1\r\n"
                        + "Host:\r\n"
                        + "Connection: close\r\n"
                        + "\r\n");

        HttpParser.RequestHandler handler = new Handler();
        HttpParser parser = new HttpParser(handler);
        parser.parseNext(buffer);
        Assert.assertEquals(null, _host);
        Assert.assertEquals(null, _bad);
    }
    @Test
    public void testCachedField() throws Exception
    {
        ByteBuffer buffer = BufferUtil.toBuffer(
                "GET / HTTP/1.1\r\n" +
                        "Host: www.smh.com.au\r\n" +
                        "\r\n");

        HttpParser.RequestHandler handler = new Handler();
        HttpParser parser = new HttpParser(handler);
        parseAll(parser, buffer);
        Assert.assertEquals("www.smh.com.au", parser.getFieldCache().get("Host: www.smh.com.au").getValue());
        HttpField field = _fields.get(0);

        buffer.position(0);
        parseAll(parser, buffer);
        Assert.assertTrue(field == _fields.get(0));
    }

    @Test
    public void testParseRequest() throws Exception
    {
        ByteBuffer buffer = BufferUtil.toBuffer(
                "GET / HTTP/1.1\r\n" +
                        "Host: localhost\r\n" +
                        "Header1: value1\r\n" +
                        "Connection: close\r\n" +
                        "Accept-Encoding: gzip, deflated\r\n" +
                        "Accept: unknown\r\n" +
                        "\r\n");

        HttpParser.RequestHandler handler = new Handler();
        HttpParser parser = new HttpParser(handler);
        parser.parseNext(buffer);

        Assert.assertEquals("GET", _methodOrVersion);
        Assert.assertEquals("/", _uriOrStatus);
        Assert.assertEquals("HTTP/1.1", _versionOrReason);
        Assert.assertEquals("Host", _hdr[0]);
        Assert.assertEquals("localhost", _val[0]);
        Assert.assertEquals("Connection", _hdr[2]);
        Assert.assertEquals("close", _val[2]);
        Assert.assertEquals("Accept-Encoding", _hdr[3]);
        Assert.assertEquals("gzip, deflated", _val[3]);
        Assert.assertEquals("Accept", _hdr[4]);
        Assert.assertEquals("unknown", _val[4]);
    }

    @Test
    public void testHTTP2Preface() throws Exception
    {
<<<<<<< HEAD
        ByteBuffer buffer = BufferUtil.toBuffer(
                "PRI * HTTP/2.0\r\n" +
                        "\r\n" +
                        "SM\r\n" +
                        "\r\n");

        HttpParser.RequestHandler handler = new Handler();
        HttpParser parser = new HttpParser(handler);
        parseAll(parser, buffer);

        Assert.assertTrue(_headerCompleted);
        Assert.assertTrue(_messageCompleted);
        Assert.assertEquals("PRI", _methodOrVersion);
        Assert.assertEquals("*", _uriOrStatus);
        Assert.assertEquals("HTTP/2.0", _versionOrReason);
        Assert.assertEquals(-1, _headers);
        Assert.assertEquals(null, _bad);
=======
        ByteBuffer buffer= BufferUtil.toBuffer(
                "PRI * HTTP/2.0\015\012" +
                "\015\012" +
                "SM\015\012"+
                "\015\012");
        
        HttpParser.RequestHandler<ByteBuffer> handler  = new Handler();
        HttpParser parser= new HttpParser(handler);
        parseAll(parser,buffer);

        assertEquals("Bad Version", _bad);
>>>>>>> a285deea
    }

    @Before
    public void init()
    {
        _bad = null;
        _content = null;
        _methodOrVersion = null;
        _uriOrStatus = null;
        _versionOrReason = null;
        _hdr = null;
        _val = null;
        _headers = 0;
        _headerCompleted = false;
        _messageCompleted = false;
        _complianceViolation = null;
    }

    private String _host;
    private int _port;
    private String _bad;
    private String _content;
    private String _methodOrVersion;
    private String _uriOrStatus;
    private String _versionOrReason;
    private List<HttpField> _fields = new ArrayList<>();
    private String[] _hdr;
    private String[] _val;
    private int _headers;
    private boolean _early;
    private boolean _headerCompleted;
    private boolean _messageCompleted;
    private String _complianceViolation;

    private class Handler implements HttpParser.RequestHandler, HttpParser.ResponseHandler, HttpParser.ComplianceHandler
    {
        private HttpFields fields;

        @Override
        public boolean content(ByteBuffer ref)
        {
            if (_content == null)
                _content = "";
            String c = BufferUtil.toString(ref, StandardCharsets.UTF_8);
            _content = _content + c;
            ref.position(ref.limit());
            return false;
        }

        @Override
        public boolean startRequest(String method, String uri, HttpVersion version)
        {
            _fields.clear();
            _headers = -1;
            _hdr = new String[10];
            _val = new String[10];
            _methodOrVersion = method;
            _uriOrStatus = uri;
            _versionOrReason = version == null ? null : version.asString();

            fields = new HttpFields();
            _messageCompleted = false;
            _headerCompleted = false;
            _early = false;
            return false;
        }

        @Override
        public void parsedHeader(HttpField field)
        {
            _fields.add(field);
            _hdr[++_headers] = field.getName();
            _val[_headers] = field.getValue();

            if (field instanceof HostPortHttpField)
            {
                HostPortHttpField hpfield = (HostPortHttpField)field;
                _host = hpfield.getHost();
                _port = hpfield.getPort();
            }
        }

        @Override
        public boolean headerComplete()
        {
            _content = null;
            String s0 = fields.toString();
            String s1 = fields.toString();
            if (!s0.equals(s1))
            {
                throw new IllegalStateException();
            }

            _headerCompleted = true;
            return false;
        }

        @Override
        public boolean contentComplete()
        {
            return false;
        }

        @Override
        public boolean messageComplete()
        {
            _messageCompleted = true;
            return true;
        }

        @Override
        public void badMessage(int status, String reason)
        {
            _bad = reason == null ? ("" + status) : reason;
        }

        @Override
        public boolean startResponse(HttpVersion version, int status, String reason)
        {
            _fields.clear();
            _methodOrVersion = version.asString();
            _uriOrStatus = Integer.toString(status);
            _versionOrReason = reason;

            fields = new HttpFields();
            _hdr = new String[9];
            _val = new String[9];

            _messageCompleted = false;
            _headerCompleted = false;
            return false;
        }

        @Override
        public void earlyEOF()
        {
            _early = true;
        }

        @Override
        public int getHeaderCacheSize()
        {
            return 512;
        }

        @Override
        public void onComplianceViolation(HttpCompliance compliance, HttpCompliance required, String reason)
        {
            _complianceViolation=reason;
        }
    }
}<|MERGE_RESOLUTION|>--- conflicted
+++ resolved
@@ -210,20 +210,18 @@
         Assert.assertEquals(-1, _headers);
     }
 
-<<<<<<< HEAD
-=======
     @Test
     public void testAllowedLinePreamble() throws Exception
     {
         ByteBuffer buffer= BufferUtil.toBuffer("\r\n\r\nGET / HTTP/1.0\r\n");
 
-        HttpParser.RequestHandler<ByteBuffer> handler  = new Handler();
+        HttpParser.RequestHandler handler  = new Handler();
         HttpParser parser= new HttpParser(handler);
         parseAll(parser,buffer);
-        assertEquals("GET", _methodOrVersion);
-        assertEquals("/", _uriOrStatus);
-        assertEquals("HTTP/1.0", _versionOrReason);
-        assertEquals(-1, _headers);
+        Assert.assertEquals("GET", _methodOrVersion);
+        Assert.assertEquals("/", _uriOrStatus);
+        Assert.assertEquals("HTTP/1.0", _versionOrReason);
+        Assert.assertEquals(-1, _headers);
     }
     
     @Test
@@ -231,14 +229,13 @@
     {
         ByteBuffer buffer= BufferUtil.toBuffer("\r\n \r\nGET / HTTP/1.0\r\n");
 
-        HttpParser.RequestHandler<ByteBuffer> handler  = new Handler();
+        HttpParser.RequestHandler handler  = new Handler();
         HttpParser parser= new HttpParser(handler);
         parseAll(parser,buffer);
-        assertEquals("400", _bad);
+        Assert.assertEquals("Bad preamble", _bad);
     }
     
     
->>>>>>> a285deea
     @Test
     public void testConnect() throws Exception
     {
@@ -648,7 +645,6 @@
     @Test
     public void testBadHeaderEncoding() throws Exception
     {
-<<<<<<< HEAD
         ByteBuffer buffer = BufferUtil.toBuffer(
                 "GET / HTTP/1.0\r\nH\u00e6der0: value0\r\n\n\n");
 
@@ -656,15 +652,6 @@
         HttpParser parser = new HttpParser(handler);
         parseAll(parser, buffer);
         Assert.assertThat(_bad, Matchers.notNullValue());
-=======
-        ByteBuffer buffer= BufferUtil.toBuffer(
-            "GET / HTTP/1.0\r\nH\u00e6der0: value0\r\n\n\n");
-        
-        HttpParser.RequestHandler<ByteBuffer> handler  = new Handler();
-        HttpParser parser= new HttpParser(handler);
-        parseAll(parser,buffer);
-        assertThat(_bad,Matchers.notNullValue());
->>>>>>> a285deea
     }
 
     @Test
@@ -1585,7 +1572,7 @@
 
         parser.parseNext(buffer);
         Assert.assertEquals("POST", _methodOrVersion);
-        Assert.assertEquals("Duplicate Content-Length", _bad);
+        Assert.assertEquals("Duplicate Content-Lengths", _bad);
         Assert.assertFalse(buffer.hasRemaining());
         Assert.assertEquals(HttpParser.State.CLOSE, parser.getState());
         parser.atEOF();
@@ -1609,7 +1596,7 @@
 
         parser.parseNext(buffer);
         Assert.assertEquals("POST", _methodOrVersion);
-        Assert.assertEquals("Duplicate Content-Length", _bad);
+        Assert.assertEquals("Duplicate Content-Lengths", _bad);
         Assert.assertFalse(buffer.hasRemaining());
         Assert.assertEquals(HttpParser.State.CLOSE, parser.getState());
         parser.atEOF();
@@ -1632,7 +1619,7 @@
                         + "\r\n");
 
         HttpParser.RequestHandler handler = new Handler();
-        HttpParser parser = new HttpParser(handler);
+        HttpParser parser = new HttpParser(handler,HttpCompliance.RFC2616);
         parseAll(parser, buffer);
 
         Assert.assertEquals("POST", _methodOrVersion);
@@ -1659,7 +1646,7 @@
                         + "\r\n");
 
         HttpParser.RequestHandler handler = new Handler();
-        HttpParser parser = new HttpParser(handler);
+        HttpParser parser = new HttpParser(handler,HttpCompliance.RFC2616);
         parseAll(parser, buffer);
 
         Assert.assertEquals("POST", _methodOrVersion);
@@ -1911,7 +1898,6 @@
     @Test
     public void testHTTP2Preface() throws Exception
     {
-<<<<<<< HEAD
         ByteBuffer buffer = BufferUtil.toBuffer(
                 "PRI * HTTP/2.0\r\n" +
                         "\r\n" +
@@ -1929,19 +1915,6 @@
         Assert.assertEquals("HTTP/2.0", _versionOrReason);
         Assert.assertEquals(-1, _headers);
         Assert.assertEquals(null, _bad);
-=======
-        ByteBuffer buffer= BufferUtil.toBuffer(
-                "PRI * HTTP/2.0\015\012" +
-                "\015\012" +
-                "SM\015\012"+
-                "\015\012");
-        
-        HttpParser.RequestHandler<ByteBuffer> handler  = new Handler();
-        HttpParser parser= new HttpParser(handler);
-        parseAll(parser,buffer);
-
-        assertEquals("Bad Version", _bad);
->>>>>>> a285deea
     }
 
     @Before
