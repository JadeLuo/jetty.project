<?xml version="1.0" encoding="UTF-8"?>
<project xmlns="http://maven.apache.org/POM/4.0.0" xmlns:xsi="http://www.w3.org/2001/XMLSchema-instance" xsi:schemaLocation="http://maven.apache.org/POM/4.0.0 http://maven.apache.org/maven-v4_0_0.xsd">
  <modelVersion>4.0.0</modelVersion>
  <parent>
    <groupId>org.eclipse.jetty</groupId>
    <artifactId>jetty-parent</artifactId>
    <version>25</version>
  </parent>
  <artifactId>jetty-project</artifactId>
<<<<<<< HEAD
  <version>9.4.0-SNAPSHOT</version>
=======
  <version>9.3.8-SNAPSHOT</version>
>>>>>>> 7703784c
  <name>Jetty :: Project</name>
  <url>http://www.eclipse.org/jetty</url>
  <packaging>pom</packaging>
  <properties>
    <jetty.url>http://www.eclipse.org/jetty</jetty.url>
    <project.build.sourceEncoding>UTF-8</project.build.sourceEncoding>
    <build-support-version>1.4</build-support-version>
    <slf4j-version>1.6.6</slf4j-version>
    <jetty-test-policy-version>1.2</jetty-test-policy-version>
    <alpn.api.version>1.1.2.v20150522</alpn.api.version>
    <jsp.version>8.0.27</jsp.version>
    <!-- default values are unsupported, but required to be defined for reactor sanity reasons -->
    <alpn.version>undefined</alpn.version>
  </properties>
  <scm>
    <connection>scm:git:http://git.eclipse.org/gitroot/jetty/org.eclipse.jetty.project.git</connection>
    <developerConnection>scm:git:ssh://git.eclipse.org/gitroot/jetty/org.eclipse.jetty.project.git</developerConnection>
    <url>http://git.eclipse.org/c/jetty/org.eclipse.jetty.project.git/tree</url>
    <tag>HEAD</tag>
  </scm>
  <build>
    <defaultGoal>install</defaultGoal>
    <plugins>
      <plugin>
        <artifactId>maven-compiler-plugin</artifactId>
        <version>3.3</version>
        <configuration>
          <source>1.8</source>
          <target>1.8</target>
          <testSource>1.8</testSource>
          <testTarget>1.8</testTarget>
          <verbose>false</verbose>
        </configuration>
      </plugin>
      <plugin>
        <artifactId>maven-release-plugin</artifactId>
        <version>2.5</version>
        <configuration>
          <autoVersionSubmodules>true</autoVersionSubmodules>
        </configuration>
      </plugin>
      <plugin>
        <groupId>org.apache.maven.plugins</groupId>
        <artifactId>maven-remote-resources-plugin</artifactId>
        <executions>
          <execution>
            <phase>generate-resources</phase>
            <goals>
              <goal>process</goal>
            </goals>
            <configuration>
              <resourceBundles>
                <resourceBundle>org.eclipse.jetty.toolchain:jetty-artifact-remote-resources:1.1</resourceBundle>
              </resourceBundles>
            </configuration>
          </execution>
        </executions>
      </plugin>
      <!-- source maven plugin creates the source bundle and adds manifest -->
      <plugin>
        <inherited>true</inherited>
        <groupId>org.apache.maven.plugins</groupId>
        <artifactId>maven-source-plugin</artifactId>
        <executions>
          <execution>
            <id>attach-sources</id>
            <phase>process-classes</phase>
            <goals>
              <goal>jar</goal>
            </goals>
            <configuration>
              <archive>
                <manifestEntries>
                  <Bundle-ManifestVersion>2</Bundle-ManifestVersion>
                  <Bundle-Name>${project.name}</Bundle-Name>
                  <Bundle-SymbolicName>${bundle-symbolic-name}.source</Bundle-SymbolicName>
                  <Bundle-Vendor>Eclipse.org - Jetty</Bundle-Vendor>
                  <Bundle-Version>${parsedVersion.osgiVersion}</Bundle-Version>
                  <Eclipse-SourceBundle>${bundle-symbolic-name};version="${parsedVersion.osgiVersion}";roots:="."</Eclipse-SourceBundle>
                </manifestEntries>
              </archive>
            </configuration>
          </execution>
        </executions>
      </plugin>
      <!-- Build helper maven plugin sets the parsedVersion.osgiVersion property -->
      <plugin>
        <groupId>org.codehaus.mojo</groupId>
        <artifactId>build-helper-maven-plugin</artifactId>
        <executions>
          <execution>
            <id>set-osgi-version</id>
            <phase>validate</phase>
            <goals>
              <goal>parse-version</goal>
            </goals>
          </execution>
        </executions>
      </plugin>
      <plugin>
        <groupId>org.eclipse.jetty.toolchain</groupId>
        <artifactId>jetty-version-maven-plugin</artifactId>
        <executions>
          <execution>
            <id>attach-version</id>
            <phase>process-resources</phase>
            <goals>
              <goal>attach-version-text</goal>
            </goals>
          </execution>
        </executions>
      </plugin>
      <!-- Enforcer Plugin -->
      <plugin>
        <groupId>org.apache.maven.plugins</groupId>
        <artifactId>maven-enforcer-plugin</artifactId>
        <version>1.1</version>
        <executions>
          <execution>
            <id>enforce-java</id>
            <goals>
              <goal>enforce</goal>
            </goals>
            <configuration>
              <rules>
                <requireMavenVersion>
                  <version>[3.0.0,)</version>
                  <message>[ERROR] OLD MAVEN [${maven.version}] in use, Jetty ${project.version} requires Maven 3.0.0 or newer</message>
                </requireMavenVersion>
                <requireJavaVersion>
                  <version>[1.8.0,)</version>
                  <message>[ERROR] OLD JDK [${java.version}] in use. Jetty ${project.version} requires JDK 1.8.0 or newer</message>
                </requireJavaVersion>
                <versionTxtRule implementation="org.eclipse.jetty.toolchain.enforcer.rules.VersionTxtRule" />
                <versionOsgiRule implementation="org.eclipse.jetty.toolchain.enforcer.rules.RequireOsgiCompatibleVersionRule" />
                <versionRedhatRule implementation="org.eclipse.jetty.toolchain.enforcer.rules.RequireRedhatCompatibleVersionRule" />
                <versionDebianRule implementation="org.eclipse.jetty.toolchain.enforcer.rules.RequireDebianCompatibleVersionRule" />
             </rules>
            </configuration>
          </execution>
          <execution>
            <id>ban-junit-dep.jar</id>
            <goals>
              <goal>enforce</goal>
            </goals>
            <configuration>
              <rules>
                <bannedDependencies>
                  <excludes>
                    <exclude>junit:junit-dep:*:jar</exclude>
                  </excludes>
                  <searchTransitive>true</searchTransitive>
                  <message>We use junit.jar, not junit-dep.jar (as of junit 4.11, hamcrest is no longer embedded)</message>
                </bannedDependencies>
              </rules>
            </configuration>
          </execution>
        </executions>
        <dependencies>
           <dependency>
             <groupId>org.eclipse.jetty.toolchain</groupId>
             <artifactId>jetty-build-support</artifactId>
             <version>${build-support-version}</version>
           </dependency>
        </dependencies>
      </plugin>
      <plugin>
        <groupId>org.apache.maven.plugins</groupId>
        <artifactId>maven-pmd-plugin</artifactId>
        <executions>
          <execution>
            <id>named-logging-enforcement</id>
            <phase>compile</phase>
            <goals>
              <goal>check</goal>
            </goals>
            <configuration>
              <verbose>true</verbose>
            </configuration>
          </execution>
        </executions>
        <configuration>
          <targetJdk>1.8</targetJdk>
          <rulesets>
            <ruleset>jetty/pmd_logging_ruleset.xml</ruleset>
          </rulesets>
        </configuration>
        <dependencies>
          <dependency>
            <groupId>org.eclipse.jetty.toolchain</groupId>
            <artifactId>jetty-build-support</artifactId>
            <version>${build-support-version}</version>
          </dependency>
        </dependencies>
      </plugin>
      <plugin>
        <inherited>false</inherited>
        <groupId>com.mycila.maven-license-plugin</groupId>
        <artifactId>maven-license-plugin</artifactId>
        <version>1.10.b1</version>
        <configuration>
          <header>header-template.txt</header>
          <failIfMissing>true</failIfMissing>
          <aggregate>true</aggregate>
          <strictCheck>true</strictCheck>
          <properties>
             <copyright-range>${project.inceptionYear}-2016</copyright-range>
          </properties>
          <mapping>
            <java>DOUBLESLASH_STYLE</java>
          </mapping>
          <includes>
            <include>**/*.java</include>
          </includes>
          <excludes>
            <exclude>jetty-util/src/main/java/org/eclipse/jetty/util/security/UnixCrypt.java</exclude>
            <exclude>jetty-policy/src/main/java/org/eclipse/jetty/policy/loader/DefaultPolicyLoader.java</exclude>
            <exclude>jetty-policy/src/main/java/org/eclipse/jetty/policy/loader/PolicyFileScanner.java</exclude>
            <exclude>jetty-ant/**</exclude>
            <exclude>jetty-infinispan/**</exclude>
            <exclude>tests/test-sessions/test-infinispan-sessions/**</exclude>
          </excludes>
        </configuration>
        <executions>
          <execution>
            <id>check-headers</id>
            <phase>verify</phase>
            <goals>
              <goal>check</goal>
            </goals>
          </execution>
        </executions>
      </plugin>
      <plugin>
        <groupId>org.apache.felix</groupId>
        <artifactId>maven-bundle-plugin</artifactId>
        <executions>
          <execution>
            <phase>process-classes</phase>
            <goals>
              <goal>manifest</goal>
            </goals>
           </execution>
        </executions>
      </plugin>
      <plugin>
        <groupId>org.apache.maven.plugins</groupId>
        <artifactId>maven-jar-plugin</artifactId>
        <configuration>
         <archive>
            <manifestFile>${project.build.outputDirectory}/META-INF/MANIFEST.MF</manifestFile>
         </archive>
        </configuration>
     </plugin>

    </plugins>
    <pluginManagement>
      <plugins>
        <plugin>
          <groupId>org.eclipse.jetty.toolchain</groupId>
          <artifactId>jetty-version-maven-plugin</artifactId>
          <version>1.0.10</version>
        </plugin>
        <plugin>
          <groupId>org.apache.maven.plugins</groupId>
          <artifactId>maven-deploy-plugin</artifactId>
          <version>2.8.2</version>
          <configuration>
            <retryFailedDeploymentCount>10</retryFailedDeploymentCount>
          </configuration>
        </plugin>
        <plugin>
          <groupId>org.apache.maven.plugins</groupId>
          <artifactId>maven-jar-plugin</artifactId>
          <configuration>
            <archive>
              <manifestEntries>
                <Implementation-Version>${project.version}</Implementation-Version>
                <Implementation-Vendor>Eclipse.org - Jetty</Implementation-Vendor>
                <url>${jetty.url}</url>
              </manifestEntries>
            </archive>
          </configuration>
        </plugin>
        <plugin>
          <groupId>org.apache.maven.plugins</groupId>
          <artifactId>maven-surefire-plugin</artifactId>
          <version>2.19</version>
          <configuration>
            <argLine>-showversion -Xmx1g -Xms1g -XX:+PrintGCDetails</argLine>
            <failIfNoTests>false</failIfNoTests>
            <runMode>random</runMode>
            <systemProperties>
              <!--
              <property>
                <name>org.eclipse.jetty.io.AbstractBuffer.boundsChecking</name>
                <value>true</value>
              </property>
              -->
              <property>
                <name>java.io.tmpdir</name>
                <value>${project.build.directory}</value>
              </property>
            </systemProperties>
          </configuration>
        </plugin>
        <plugin>
          <groupId>org.apache.felix</groupId>
          <artifactId>maven-bundle-plugin</artifactId>
          <extensions>true</extensions>
          <configuration>
            <supportedProjectTypes>
              <supportedProjectType>jar</supportedProjectType>
              <supportedProjectType>maven-plugin</supportedProjectType>
            </supportedProjectTypes>
            <instructions>
              <Bundle-SymbolicName>${bundle-symbolic-name}</Bundle-SymbolicName>
              <Bundle-Description>Jetty module for ${project.name}</Bundle-Description>
              <Bundle-RequiredExecutionEnvironment>JavaSE-1.8</Bundle-RequiredExecutionEnvironment>
              <Bundle-DocURL>${jetty.url}</Bundle-DocURL>
              <Bundle-Vendor>Eclipse Jetty Project</Bundle-Vendor>
              <Bundle-Classpath>.</Bundle-Classpath>
              <Export-Package>${bundle-symbolic-name}.*;version="${parsedVersion.majorVersion}.${parsedVersion.minorVersion}.${parsedVersion.incrementalVersion}"</Export-Package>
              <Bundle-Copyright>Copyright (c) 2008-2016 Mort Bay Consulting Pty. Ltd.</Bundle-Copyright>
              <Import-Package>javax.servlet*;version="[2.6.0,3.2)",javax.transaction*;version="[1.1,1.3)",org.eclipse.jetty*;version="[$(version;===;${parsedVersion.osgiVersion}),$(version;==+;${parsedVersion.osgiVersion}))",*</Import-Package>
            </instructions>
          </configuration>
        </plugin>
        <plugin>
          <groupId>org.apache.maven.plugins</groupId>
          <artifactId>maven-assembly-plugin</artifactId>
          <dependencies>
            <dependency>
              <groupId>org.eclipse.jetty.toolchain</groupId>
              <artifactId>jetty-assembly-descriptors</artifactId>
              <version>1.0</version>
            </dependency>
          </dependencies>
        </plugin>
        <plugin>
          <groupId>org.codehaus.mojo</groupId>
          <artifactId>findbugs-maven-plugin</artifactId>
          <configuration>
            <findbugsXmlOutput>true</findbugsXmlOutput>
            <xmlOutput>true</xmlOutput>
            <effort>Max</effort>
            <onlyAnalyze>org.eclipse.jetty.*</onlyAnalyze>
          </configuration>
        </plugin>
        <plugin>
          <groupId>org.apache.maven.plugins</groupId>
          <artifactId>maven-dependency-plugin</artifactId>
        </plugin>
        <plugin>
          <groupId>org.apache.maven.plugins</groupId>
          <artifactId>maven-jxr-plugin</artifactId>
        </plugin>
        <plugin>
          <groupId>org.apache.maven.plugins</groupId>
          <artifactId>maven-javadoc-plugin</artifactId>
          <configuration>
            <docfilessubdirs>true</docfilessubdirs>
            <detectLinks>false</detectLinks>
            <detectJavaApiLink>true</detectJavaApiLink>
            <excludePackageNames>com.acme.*;org.slf4j.*;org.mortbay.*</excludePackageNames>
            <links>
              <link>http://docs.oracle.com/javase/8/docs/api/</link>
              <link>http://docs.oracle.com/javaee/7/api/</link>
              <link>http://junit.org/javadoc/latest/</link>
              <link>http://download.eclipse.org/jetty/stable-9/apidocs/</link>
            </links>
            <tags>
              <tag>
                <name>org.apache.xbean.XBean</name>
                <placement>X</placement>
                <head />
              </tag>
              <tag>
                <name>phase</name>
                <placement>t</placement>
                <head>Phase:</head>
              </tag>
              <tag>
                <name>goal</name>
                <placement>t</placement>
                <head>Goal:</head>
              </tag>
              <tag>
                <name>description</name>
                <placement>a</placement>
                <head>Description:</head>
              </tag>
              <tag>
                <name>parameter</name>
                <placement>f</placement>
                <head>Parameter:</head>
              </tag>
              <tag>
                <name>required</name>
                <placement>f</placement>
                <head>Required:</head>
              </tag>
              <tag>
                <name>readonly</name>
                <placement>f</placement>
                <head>Read-Only:</head>
              </tag>
              <tag>
                <name>execute</name>
                <placement>X</placement>
                <head />
              </tag>
              <tag>
                <name>requiresDependencyResolution</name>
                <placement>X</placement>
                <head />
              </tag>
              <tag>
                <name>requiresProject</name>
                <placement>X</placement>
                <head />
              </tag>
              <tag>
                <name>threadSafe</name>
                <placement>X</placement>
                <head />
              </tag>
            </tags>
            <header>
              <![CDATA[
                  <script type="text/javascript">
                    var _gaq = _gaq || [];
                    _gaq.push(['_setAccount', 'UA-1149868-7']);
                    _gaq.push(['_trackPageview']);
                    (function() {
                      var ga = document.createElement('script'); ga.type = 'text/javascript'; ga.async = true;
                      ga.src = ('https:' == document.location.protocol ? 'https://ssl' : 'http://www') + '.google-analytics.com/ga.js';
                      var s = document.getElementsByTagName('script')[0]; s.parentNode.insertBefore(ga, s);
                    })();
                 </script>
              ]]>
            </header>
          </configuration>
        </plugin>
        <plugin>
          <groupId>org.apache.maven.plugins</groupId>
          <artifactId>maven-pmd-plugin</artifactId>
          <version>3.4</version>
        </plugin>
      </plugins>
    </pluginManagement>
  </build>
  <reporting>
    <plugins>
      <plugin>
        <groupId>org.apache.maven.plugins</groupId>
        <artifactId>maven-jxr-plugin</artifactId>
        <version>2.1</version>
      </plugin>
      <plugin>
        <groupId>org.apache.maven.plugins</groupId>
        <artifactId>maven-javadoc-plugin</artifactId>
        <version>2.8</version>
        <configuration>
          <maxmemory>512m</maxmemory>
          <docfilessubdirs>true</docfilessubdirs>
          <detectLinks>true</detectLinks>
          <detectJavaApiLink>true</detectJavaApiLink>
        </configuration>
      </plugin>
      <plugin>
        <groupId>org.apache.maven.plugins</groupId>
        <artifactId>maven-pmd-plugin</artifactId>
        <version>2.7.1</version>
        <configuration>
          <targetJdk>1.7</targetJdk>
          <rulesets>
            <ruleset>jetty/pmd_ruleset.xml</ruleset>
          </rulesets>
        </configuration>
      </plugin>
      <plugin>
        <groupId>org.codehaus.mojo</groupId>
        <artifactId>findbugs-maven-plugin</artifactId>
        <version>2.5.2</version>
      </plugin>
    </plugins>
  </reporting>
  <modules>
    <module>jetty-ant</module>
    <module>jetty-util</module>
    <module>jetty-jmx</module>
    <module>jetty-io</module>
    <module>jetty-http</module>
    <module>jetty-http2</module>
    <module>jetty-continuation</module>
    <module>jetty-server</module>
    <module>jetty-xml</module>
    <module>jetty-security</module>
    <module>jetty-servlet</module>
    <module>jetty-webapp</module>
    <module>jetty-fcgi</module>
    <module>jetty-websocket</module>
    <module>jetty-servlets</module>
    <module>jetty-util-ajax</module>
    <module>apache-jsp</module>
    <module>apache-jstl</module>
    <module>jetty-maven-plugin</module>
    <module>jetty-jspc-maven-plugin</module>
    <module>jetty-deploy</module>
    <module>jetty-start</module>
    <module>jetty-plus</module>
    <module>jetty-annotations</module>
    <module>jetty-jndi</module>
    <module>jetty-jaas</module>
    <module>jetty-cdi</module>
    <module>jetty-spring</module>
    <module>jetty-client</module>
    <module>jetty-proxy</module>
    <module>jetty-jaspi</module>
    <module>jetty-rewrite</module>
    <module>jetty-nosql</module>
    <module>jetty-infinispan</module>
    <module>jetty-gcloud</module>
    <module>jetty-unixsocket</module>
    <module>tests</module>
    <module>examples</module>
    <module>jetty-quickstart</module>
    <module>jetty-distribution</module>
    <module>jetty-runner</module>
    <module>jetty-monitor</module>
    <module>jetty-http-spi</module>
    <module>jetty-osgi</module>
    <module>jetty-alpn</module>

    <!-- modules that need fixed and added back, or simply dropped and not maintained
    <module>jetty-rhttp</module>
    -->
    <!--<module>jetty-overlay-deployer</module>-->
  </modules>
  <dependencyManagement>
    <dependencies>
      <dependency>
         <groupId>javax.servlet</groupId>
         <artifactId>javax.servlet-api</artifactId>
         <version>3.1.0</version>
      </dependency>
      <dependency>
         <groupId>javax.websocket</groupId>
         <artifactId>javax.websocket-api</artifactId>
         <version>1.0</version>
      </dependency>
      <dependency>
        <groupId>javax.annotation</groupId>
        <artifactId>javax.annotation-api</artifactId>
        <version>1.2</version>
      </dependency>
      <dependency>
        <groupId>org.ow2.asm</groupId>
        <artifactId>asm</artifactId>
        <version>5.0.1</version>
      </dependency>
      <dependency>
        <groupId>org.ow2.asm</groupId>
        <artifactId>asm-commons</artifactId>
        <version>5.0.1</version>
      </dependency>

      <dependency>
        <groupId>org.eclipse.jetty.orbit</groupId>
        <artifactId>javax.security.auth.message</artifactId>
        <version>1.0.0.v201108011116</version>
      </dependency>

      <!-- JSP Deps -->
      <dependency>
        <groupId>org.eclipse.jetty.toolchain</groupId>
        <artifactId>jetty-schemas</artifactId>
        <version>3.1</version>
      </dependency>

      <dependency>
        <groupId>org.mortbay.jasper</groupId>
        <artifactId>apache-jsp</artifactId>
        <version>${jsp.version}</version>
      </dependency>

      <dependency>
        <groupId>org.eclipse.jdt.core.compiler</groupId>
        <artifactId>ecj</artifactId>
       <version>4.4.2</version>
      </dependency>

    <!-- JSTL Impl -->
    <dependency>
      <groupId>org.apache.taglibs</groupId>
      <artifactId>taglibs-standard-impl</artifactId>
      <version>1.2.5</version>
    </dependency>

     <!-- JSTL API -->
      <dependency>
        <groupId>org.apache.taglibs</groupId>
        <artifactId>taglibs-standard-spec</artifactId>
        <version>1.2.5</version>
      </dependency>


      <dependency>
        <groupId>org.eclipse.jetty.orbit</groupId>
        <artifactId>javax.activation</artifactId>
        <version>1.1.0.v201105071233</version>
        <scope>provided</scope>
      </dependency>

      <dependency>
        <groupId>org.eclipse.jetty.orbit</groupId>
        <artifactId>javax.mail.glassfish</artifactId>
        <version>1.4.1.v201005082020</version>
      </dependency>

      <dependency>
        <groupId>javax.transaction</groupId>
        <artifactId>javax.transaction-api</artifactId>
        <version>1.2</version>
        <scope>provided</scope>
      </dependency>


      <!-- Old Deps -->
      <dependency>
        <groupId>org.apache.maven</groupId>
        <artifactId>maven-plugin-tools-api</artifactId>
        <version>2.0</version>
      </dependency>
      <dependency>
        <groupId>org.eclipse.jetty.toolchain</groupId>
        <artifactId>jetty-test-helper</artifactId>
        <version>3.1</version>
      </dependency>
      <dependency>
        <groupId>org.eclipse.jetty.toolchain</groupId>
        <artifactId>jetty-perf-helper</artifactId>
        <version>1.0.5</version>
      </dependency>
      <dependency>
        <groupId>org.slf4j</groupId>
        <artifactId>jcl104-over-slf4j</artifactId>
        <version>${slf4j-version}</version>
      </dependency>
      <dependency>
        <groupId>org.slf4j</groupId>
        <artifactId>log4j-over-slf4j</artifactId>
        <version>${slf4j-version}</version>
      </dependency>
      <dependency>
        <groupId>org.slf4j</groupId>
        <artifactId>slf4j-api</artifactId>
        <version>${slf4j-version}</version>
      </dependency>
      <dependency>
        <groupId>junit</groupId>
        <artifactId>junit</artifactId>
        <version>4.12</version>
      </dependency>
      <dependency>
        <groupId>org.hamcrest</groupId>
        <artifactId>hamcrest-core</artifactId>
        <version>1.3</version>
      </dependency>
      <dependency>
        <groupId>org.hamcrest</groupId>
        <artifactId>hamcrest-library</artifactId>
        <version>1.3</version>
      </dependency>
      <dependency>
        <groupId>org.mockito</groupId>
        <artifactId>mockito-core</artifactId>
        <version>1.9.5</version>
        <exclusions>
          <exclusion>
            <groupId>junit</groupId>
            <artifactId>junit</artifactId>
          </exclusion>
        </exclusions>
      </dependency>
    </dependencies>
  </dependencyManagement>
  <!--
    Usage:
    configure settings.xml for jetty.eclipse.website server entry
    > mvn -Paggregate-site javadoc:aggregate jxr:jxr
    then
    > mvn -N site:deploy
    or
    > mvn -N site:sshdeploy     (for ssh users w/passphrase and ssh-agent)
   -->
  <profiles>
    <profile>
      <id>config</id>
      <activation>
        <file>
          <exists>src/main/config</exists>
        </file>
      </activation>
      <build>
        <plugins>
          <plugin>
            <groupId>org.apache.maven.plugins</groupId>
            <artifactId>maven-assembly-plugin</artifactId>
            <executions>
              <execution>
                <phase>package</phase>
                <goals>
                  <goal>single</goal>
                </goals>
                <configuration>
                  <descriptorRefs>
                    <descriptorRef>config</descriptorRef>
                  </descriptorRefs>
                </configuration>
              </execution>
            </executions>
          </plugin>
        </plugins>
      </build>
    </profile>
    <profile>
      <id>eclipse-release</id>
      <modules>
        <module>aggregates/jetty-all</module>
      </modules>
      <build>
        <plugins>
          <plugin>
            <artifactId>maven-compiler-plugin</artifactId>
            <configuration>
              <source>1.8</source>
              <target>1.8</target>
            </configuration>
          </plugin>
        </plugins>
      </build>
    </profile>
    <profile>
      <id>ci</id>
      <modules>
        <module>aggregates/jetty-all</module>
      </modules>
    </profile>
    <profile>
      <id>update-version</id>
      <build>
        <plugins>
          <plugin>
            <groupId>org.eclipse.jetty.toolchain</groupId>
            <artifactId>jetty-version-maven-plugin</artifactId>
            <executions>
              <execution>
                <id>gen-versiontxt</id>
                <phase>generate-resources</phase>
                <goals>
                  <goal>update-version-text</goal>
                </goals>
                <configuration>
                  <refreshTags>true</refreshTags>
                  <copyGenerated>true</copyGenerated>
                  <attachArtifact>false</attachArtifact>
                  <updateDate>true</updateDate>
                </configuration>
              </execution>
            </executions>
          </plugin>
        </plugins>
      </build>
    </profile>
    <profile>
      <id>maven-3</id>
      <activation>
        <file>
          <!--  This employs that the basedir expression is only recognized by Maven 3.x (see MNG-2363) -->
          <exists>${basedir}</exists>
        </file>
      </activation>
      <build>
        <plugins>
          <plugin>
            <artifactId>maven-site-plugin</artifactId>
            <executions>
              <execution>
                <id>attach-descriptor</id>
                <goals>
                  <goal>attach-descriptor</goal>
                </goals>
              </execution>
            </executions>
          </plugin>
        </plugins>
      </build>
    </profile>
    <profile>
      <id>aggregate-site</id>
      <build>
        <plugins>
          <plugin>
            <groupId>org.apache.maven.plugins</groupId>
            <artifactId>maven-jxr-plugin</artifactId>
            <configuration>
              <aggregate>true</aggregate>
            </configuration>
          </plugin>
          <plugin>
            <groupId>org.apache.maven.plugins</groupId>
            <artifactId>maven-javadoc-plugin</artifactId>
          </plugin>
        </plugins>
      </build>
    </profile>
    <profile>
      <id>compact3</id>
      <modules>
        <module>aggregates/jetty-all-compact3</module>
      </modules>
    </profile>
    <profile>
      <id>api-change</id>
      <build>
        <plugins>
          <plugin>
            <groupId>org.codehaus.mojo</groupId>
            <artifactId>clirr-maven-plugin</artifactId>
            <version>2.5</version>
            <executions>
              <execution>
                <id>compare-api</id>
                <phase>package</phase>
                <goals>
                  <goal>clirr</goal>
                </goals>
              </execution>
            </executions>
            <configuration>
              <minSeverity>info</minSeverity>
              <comparisonVersion>9.0.3.v20130506</comparisonVersion>
            </configuration>
          </plugin>
        </plugins>
      </build>
    </profile>
    <profile>
      <id>8u00</id>
      <activation>
        <property>
          <name>java.version</name>
          <value>1.8.0</value>
        </property>
      </activation>
      <properties>
        <alpn.version>8.1.0.v20141016</alpn.version>
      </properties>
    </profile>
    <profile>
      <id>8u05</id>
      <activation>
        <property>
          <name>java.version</name>
          <value>1.8.0_05</value>
        </property>
      </activation>
      <properties>
        <alpn.version>8.1.0.v20141016</alpn.version>
      </properties>
    </profile>
    <profile>
      <id>8u11</id>
      <activation>
        <property>
          <name>java.version</name>
          <value>1.8.0_11</value>
        </property>
      </activation>
      <properties>
        <alpn.version>8.1.0.v20141016</alpn.version>
      </properties>
    </profile>
    <profile>
      <id>8u20</id>
      <activation>
        <property>
          <name>java.version</name>
          <value>1.8.0_20</value>
        </property>
      </activation>
      <properties>
        <alpn.version>8.1.0.v20141016</alpn.version>
      </properties>
    </profile>
    <profile>
      <id>8u25</id>
      <activation>
        <property>
          <name>java.version</name>
          <value>1.8.0_25</value>
        </property>
      </activation>
      <properties>
        <alpn.version>8.1.2.v20141202</alpn.version>
      </properties>
    </profile>
    <profile>
      <id>8u31</id>
      <activation>
        <property>
          <name>java.version</name>
          <value>1.8.0_31</value>
        </property>
      </activation>
      <properties>
        <alpn.version>8.1.3.v20150130</alpn.version>
      </properties>
    </profile>
    <profile>
      <id>8u40</id>
      <activation>
        <property>
          <name>java.version</name>
          <value>1.8.0_40</value>
        </property>
      </activation>
      <properties>
        <alpn.version>8.1.3.v20150130</alpn.version>
      </properties>
    </profile>
    <profile>
      <id>8u45</id>
      <activation>
        <property>
          <name>java.version</name>
          <value>1.8.0_45</value>
        </property>
      </activation>
      <properties>
        <alpn.version>8.1.3.v20150130</alpn.version>
      </properties>
    </profile>
    <profile>
      <id>8u51</id>
      <activation>
        <property>
          <name>java.version</name>
          <value>1.8.0_51</value>
        </property>
      </activation>
      <properties>
        <alpn.version>8.1.4.v20150727</alpn.version>
      </properties>
    </profile>
    <profile>
      <id>8u60</id>
      <activation>
        <property>
          <name>java.version</name>
          <value>1.8.0_60</value>
        </property>
      </activation>
      <properties>
        <alpn.version>8.1.5.v20150921</alpn.version>
      </properties>
    </profile>
    <profile>
      <id>8u65</id>
      <activation>
        <property>
          <name>java.version</name>
          <value>1.8.0_65</value>
        </property>
      </activation>
      <properties>
        <alpn.version>8.1.6.v20151105</alpn.version>
      </properties>
    </profile>
    <profile>
      <id>8u66</id>
      <activation>
        <property>
          <name>java.version</name>
          <value>1.8.0_66</value>
        </property>
      </activation>
      <properties>
        <alpn.version>8.1.6.v20151105</alpn.version>
      </properties>
    </profile>
    <profile>
      <id>8u71</id>
      <activation>
        <property>
          <name>java.version</name>
          <value>1.8.0_71</value>
        </property>
      </activation>
      <properties>
        <alpn.version>8.1.7.v20160121</alpn.version>
      </properties>
    </profile>
    <profile>
      <id>8u72</id>
      <activation>
        <property>
          <name>java.version</name>
          <value>1.8.0_72</value>
        </property>
      </activation>
      <properties>
        <alpn.version>8.1.7.v20160121</alpn.version>
      </properties>
    </profile>
  </profiles>
</project><|MERGE_RESOLUTION|>--- conflicted
+++ resolved
@@ -7,11 +7,7 @@
     <version>25</version>
   </parent>
   <artifactId>jetty-project</artifactId>
-<<<<<<< HEAD
   <version>9.4.0-SNAPSHOT</version>
-=======
-  <version>9.3.8-SNAPSHOT</version>
->>>>>>> 7703784c
   <name>Jetty :: Project</name>
   <url>http://www.eclipse.org/jetty</url>
   <packaging>pom</packaging>
