--- conflicted
+++ resolved
@@ -58,20 +58,12 @@
   <!-- Uncomment the following to set up a deployer that will      -->
   <!-- deploy webapps from a directory called webapps-plus. Note   -->
   <!-- that you will need to create this directory first!          -->
-<<<<<<< HEAD
-  <!--
-=======
->>>>>>> f4bfe83e
   <Ref id="DeploymentManager">
       <Call name="addAppProvider">
         <Arg>
           <New class="org.eclipse.jetty.deploy.providers.WebAppProvider">
             <Set name="monitoredDir"><Property name="jetty.home" default="." />/webapps-plus</Set>
-<<<<<<< HEAD
-            <Set name="defaultsDescriptor"><SystemProperty name="jetty.home" default="."/>/etc/webdefault.xml</Set>
-=======
             <Set name="defaultsDescriptor"><Property name="jetty.home" default="."/>/etc/webdefault.xml</Set>
->>>>>>> f4bfe83e
             <Set name="scanInterval">5</Set>
             <Set name="contextXmlDir"><Property name="jetty.home" default="." />/contexts</Set>
             <Set name="parentLoaderPriority">false</Set>
@@ -81,8 +73,4 @@
         </Arg>
       </Call>
   </Ref>
-<<<<<<< HEAD
-  -->
-=======
->>>>>>> f4bfe83e
 </Configure>
