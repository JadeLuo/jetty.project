--- conflicted
+++ resolved
@@ -1,10 +1,4 @@
-<<<<<<< HEAD
-jetty-9.3.0.M1 - 31 October 2014
-=======
-jetty-9.3.0-SNAPSHOT
-
-jetty-9.2.4.v20141031 - 31 October 2014
->>>>>>> 1d88eab5
+jetty-9.3.0.M1 - 03 November 2014
  + 376365 "jetty.sh start" returns 0 on failure
  + 396569 'bin/jetty.sh stop' reports 'OK' even when jetty was not running
  + 396572 Starting jetty from cygwin is not working properly
@@ -50,6 +44,7 @@
  + 446559 Avoid spin consuming extra data
  + 446563 Null HttpChannel.getCurrentHttpChannel() in
    ServletHandler.doFilter().
+ + 446564 Refactored RequestLog Mechanism
  + 446672 NPN Specification issue in the case no protocols are selected.
  + 446923 SharedBlockingCallback does not handle connector max idle time of
    Long.MAX_VALUE; BlockerTimeoutException not serializable
@@ -73,14 +68,12 @@
  + 448841 Clarified selectors==0 javadoc 448840 Clarified ServerConnector
    javadoc 448839 Fixed javadoc typo in ServerConnector
  + 449001 Remove start.d directory from JETTY_HOME
+ + 449003 WARNING: Cannot enable requested module [protonego-impl]: not a valid
+   module name
  + 449038 WebSocketUpgradeFilter must support async.
  + 449175 Removed extra space in NCSA log
-<<<<<<< HEAD
-
-=======
  + 449372 Make jvmArgs of jetty:run-forked configurable from command line
- 
->>>>>>> 1d88eab5
+
 jetty-9.3.0.M0 - 24 September 2014
  + 437395 Start / Properties in template sections should be default applied for
    enabled modules
