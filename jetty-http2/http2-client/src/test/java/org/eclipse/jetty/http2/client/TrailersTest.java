//
//  ========================================================================
//  Copyright (c) 1995-2018 Mort Bay Consulting Pty. Ltd.
//  ------------------------------------------------------------------------
//  All rights reserved. This program and the accompanying materials
//  are made available under the terms of the Eclipse Public License v1.0
//  and Apache License v2.0 which accompanies this distribution.
//
//      The Eclipse Public License is available at
//      http://www.eclipse.org/legal/epl-v10.html
//
//      The Apache License v2.0 is available at
//      http://www.opensource.org/licenses/apache2.0.php
//
//  You may elect to redistribute this code under either of these licenses.
//  ========================================================================
//

package org.eclipse.jetty.http2.client;

import static org.junit.jupiter.api.Assertions.assertEquals;
import static org.junit.jupiter.api.Assertions.assertFalse;
import static org.junit.jupiter.api.Assertions.assertNotNull;
import static org.junit.jupiter.api.Assertions.assertNull;
import static org.junit.jupiter.api.Assertions.assertTrue;

import java.io.IOException;
import java.nio.ByteBuffer;
import java.nio.charset.StandardCharsets;
import java.util.ArrayList;
import java.util.List;
import java.util.concurrent.CountDownLatch;
import java.util.concurrent.TimeUnit;

import javax.servlet.ServletException;
import javax.servlet.ServletInputStream;
import javax.servlet.http.HttpServlet;
import javax.servlet.http.HttpServletRequest;
import javax.servlet.http.HttpServletResponse;

import org.eclipse.jetty.http.HttpFields;
import org.eclipse.jetty.http.HttpStatus;
import org.eclipse.jetty.http.HttpVersion;
import org.eclipse.jetty.http.MetaData;
import org.eclipse.jetty.http2.api.Session;
import org.eclipse.jetty.http2.api.Stream;
import org.eclipse.jetty.http2.api.server.ServerSessionListener;
import org.eclipse.jetty.http2.frames.DataFrame;
import org.eclipse.jetty.http2.frames.Frame;
import org.eclipse.jetty.http2.frames.HeadersFrame;
import org.eclipse.jetty.server.Request;
import org.eclipse.jetty.server.Response;
import org.eclipse.jetty.util.Callback;
import org.eclipse.jetty.util.FuturePromise;
import org.eclipse.jetty.util.Promise;
<<<<<<< HEAD

import org.junit.jupiter.api.Test;
=======
import org.hamcrest.Matchers;
import org.junit.Assert;
import org.junit.Test;
>>>>>>> 50c44f22

public class TrailersTest extends AbstractTest
{
    @Test
    public void testTrailersSentByClient() throws Exception
    {
        CountDownLatch latch = new CountDownLatch(1);
        start(new ServerSessionListener.Adapter()
        {
            @Override
            public Stream.Listener onNewStream(Stream stream, HeadersFrame frame)
            {
                MetaData.Request request = (MetaData.Request)frame.getMetaData();
                assertFalse(frame.isEndStream());
                assertTrue(request.getFields().containsKey("X-Request"));
                return new Stream.Listener.Adapter()
                {
                    @Override
                    public void onHeaders(Stream stream, HeadersFrame frame)
                    {
                        MetaData trailer = frame.getMetaData();
                        assertTrue(frame.isEndStream());
                        assertTrue(trailer.getFields().containsKey("X-Trailer"));
                        latch.countDown();
                    }
                };
            }
        });

        Session session = newClient(new Session.Listener.Adapter());

        HttpFields requestFields = new HttpFields();
        requestFields.put("X-Request", "true");
        MetaData.Request request = newRequest("GET", requestFields);
        HeadersFrame requestFrame = new HeadersFrame(request, null, false);
        FuturePromise<Stream> streamPromise = new FuturePromise<>();
        session.newStream(requestFrame, streamPromise, new Stream.Listener.Adapter());
        Stream stream = streamPromise.get(5, TimeUnit.SECONDS);

        // Send the trailers.
        HttpFields trailerFields = new HttpFields();
        trailerFields.put("X-Trailer", "true");
        MetaData trailers = new MetaData(HttpVersion.HTTP_2, trailerFields);
        HeadersFrame trailerFrame = new HeadersFrame(stream.getId(), trailers, null, true);
        stream.headers(trailerFrame, Callback.NOOP);

        assertTrue(latch.await(5, TimeUnit.SECONDS));
    }

    @Test
    public void testServletRequestTrailers() throws Exception
    {
        CountDownLatch trailerLatch = new CountDownLatch(1);
        start(new HttpServlet()
        {
            @Override
            protected void service(HttpServletRequest request, HttpServletResponse response) throws ServletException, IOException
            {
                Request jettyRequest = (Request)request;
                // No trailers yet.
                assertNull(jettyRequest.getTrailers());

                trailerLatch.countDown();

                // Read the content.
                ServletInputStream input = jettyRequest.getInputStream();
                while (true)
                {
                    int read = input.read();
                    if (read < 0)
                        break;
                }

                // Now we have the trailers.
                HttpFields trailers = jettyRequest.getTrailers();
                assertNotNull(trailers);
                assertNotNull(trailers.get("X-Trailer"));
            }
        });

        Session session = newClient(new Session.Listener.Adapter());

        HttpFields requestFields = new HttpFields();
        requestFields.put("X-Request", "true");
        MetaData.Request request = newRequest("GET", requestFields);
        HeadersFrame requestFrame = new HeadersFrame(request, null, false);
        FuturePromise<Stream> streamPromise = new FuturePromise<>();
        CountDownLatch latch = new CountDownLatch(1);
        session.newStream(requestFrame, streamPromise, new Stream.Listener.Adapter()
        {
            @Override
            public void onHeaders(Stream stream, HeadersFrame frame)
            {
                MetaData.Response response = (MetaData.Response)frame.getMetaData();
                assertEquals(HttpStatus.OK_200, response.getStatus());
                if (frame.isEndStream())
                    latch.countDown();
            }
        });
        Stream stream = streamPromise.get(5, TimeUnit.SECONDS);

        // Send some data.
        Callback.Completable callback = new Callback.Completable();
        stream.data(new DataFrame(stream.getId(), ByteBuffer.allocate(16), false), callback);

        assertTrue(trailerLatch.await(5, TimeUnit.SECONDS));

        // Send the trailers.
        callback.thenRun(() ->
        {
            HttpFields trailerFields = new HttpFields();
            trailerFields.put("X-Trailer", "true");
            MetaData trailers = new MetaData(HttpVersion.HTTP_2, trailerFields);
            HeadersFrame trailerFrame = new HeadersFrame(stream.getId(), trailers, null, true);
            stream.headers(trailerFrame, Callback.NOOP);
        });

        assertTrue(latch.await(5, TimeUnit.SECONDS));
    }

    @Test
    public void testTrailersSentByServer() throws Exception
    {
        start(new ServerSessionListener.Adapter()
        {
            @Override
            public Stream.Listener onNewStream(Stream stream, HeadersFrame frame)
            {
                HttpFields responseFields = new HttpFields();
                responseFields.put("X-Response", "true");
                MetaData.Response response = new MetaData.Response(HttpVersion.HTTP_2, HttpStatus.OK_200, responseFields);
                HeadersFrame responseFrame = new HeadersFrame(stream.getId(), response, null, false);
                stream.headers(responseFrame, new Callback()
                {
                    @Override
                    public void succeeded()
                    {
                        HttpFields trailerFields = new HttpFields();
                        trailerFields.put("X-Trailer", "true");
                        MetaData trailer = new MetaData(HttpVersion.HTTP_2, trailerFields);
                        HeadersFrame trailerFrame = new HeadersFrame(stream.getId(), trailer, null, true);
                        stream.headers(trailerFrame, NOOP);
                    }
                });
                return null;
            }
        });

        Session session = newClient(new Session.Listener.Adapter());
        MetaData.Request request = newRequest("GET", new HttpFields());
        HeadersFrame requestFrame = new HeadersFrame(request, null, true);
        CountDownLatch latch = new CountDownLatch(1);
        session.newStream(requestFrame, new Promise.Adapter<>(), new Stream.Listener.Adapter()
        {
            private boolean responded;

            @Override
            public void onHeaders(Stream stream, HeadersFrame frame)
            {
                if (!responded)
                {
                    MetaData.Response response = (MetaData.Response)frame.getMetaData();
                    assertEquals(HttpStatus.OK_200, response.getStatus());
                    assertTrue(response.getFields().containsKey("X-Response"));
                    assertFalse(frame.isEndStream());
                    responded = true;
                }
                else
                {
                    MetaData trailer = frame.getMetaData();
                    assertTrue(trailer.getFields().containsKey("X-Trailer"));
                    assertTrue(frame.isEndStream());
                    latch.countDown();
                }
            }
        });

        assertTrue(latch.await(5, TimeUnit.SECONDS));
    }

    @Test
    public void testTrailersSentByServerShouldNotSendEmptyDataFrame() throws Exception
    {
        String trailerName = "X-Trailer";
        String trailerValue = "Zot!";
        start(new EmptyHttpServlet()
        {
            @Override
            protected void service(HttpServletRequest request, HttpServletResponse response) throws ServletException, IOException
            {
                Request jettyRequest = (Request)request;
                Response jettyResponse = jettyRequest.getResponse();
                HttpFields trailers = new HttpFields();
                jettyResponse.setTrailers(() -> trailers);

                jettyResponse.getOutputStream().write("hello_trailers".getBytes(StandardCharsets.UTF_8));
                jettyResponse.flushBuffer();
                // Force the content to be sent above, and then only send the trailers below.
                trailers.put(trailerName, trailerValue);
            }
        });

        Session session = newClient(new Session.Listener.Adapter());
        MetaData.Request request = newRequest("GET", new HttpFields());
        HeadersFrame requestFrame = new HeadersFrame(request, null, true);
        CountDownLatch latch = new CountDownLatch(1);
        List<Frame> frames = new ArrayList<>();
        session.newStream(requestFrame, new Promise.Adapter<>(), new Stream.Listener.Adapter()
        {
            @Override
            public void onHeaders(Stream stream, HeadersFrame frame)
            {
                frames.add(frame);
                if (frame.isEndStream())
                    latch.countDown();
            }

            @Override
            public void onData(Stream stream, DataFrame frame, Callback callback)
            {
                frames.add(frame);
                callback.succeeded();
            }
        });

        Assert.assertTrue(latch.await(5, TimeUnit.SECONDS));
        Assert.assertThat(frames.toString(), frames.size(), Matchers.is(3));

        HeadersFrame headers = (HeadersFrame)frames.get(0);
        DataFrame data = (DataFrame)frames.get(1);
        HeadersFrame trailers = (HeadersFrame)frames.get(2);

        Assert.assertFalse(headers.isEndStream());
        Assert.assertFalse(data.isEndStream());
        Assert.assertTrue(trailers.isEndStream());
        Assert.assertThat(trailers.getMetaData().getFields().get(trailerName), Matchers.equalTo(trailerValue));
    }
}<|MERGE_RESOLUTION|>--- conflicted
+++ resolved
@@ -18,6 +18,9 @@
 
 package org.eclipse.jetty.http2.client;
 
+import static org.hamcrest.MatcherAssert.assertThat;
+import static org.hamcrest.Matchers.equalTo;
+import static org.hamcrest.Matchers.is;
 import static org.junit.jupiter.api.Assertions.assertEquals;
 import static org.junit.jupiter.api.Assertions.assertFalse;
 import static org.junit.jupiter.api.Assertions.assertNotNull;
@@ -53,14 +56,7 @@
 import org.eclipse.jetty.util.Callback;
 import org.eclipse.jetty.util.FuturePromise;
 import org.eclipse.jetty.util.Promise;
-<<<<<<< HEAD
-
 import org.junit.jupiter.api.Test;
-=======
-import org.hamcrest.Matchers;
-import org.junit.Assert;
-import org.junit.Test;
->>>>>>> 50c44f22
 
 public class TrailersTest extends AbstractTest
 {
@@ -286,16 +282,16 @@
             }
         });
 
-        Assert.assertTrue(latch.await(5, TimeUnit.SECONDS));
-        Assert.assertThat(frames.toString(), frames.size(), Matchers.is(3));
+        assertTrue(latch.await(5, TimeUnit.SECONDS));
+        assertThat(frames.toString(), frames.size(), is(3));
 
         HeadersFrame headers = (HeadersFrame)frames.get(0);
         DataFrame data = (DataFrame)frames.get(1);
         HeadersFrame trailers = (HeadersFrame)frames.get(2);
 
-        Assert.assertFalse(headers.isEndStream());
-        Assert.assertFalse(data.isEndStream());
-        Assert.assertTrue(trailers.isEndStream());
-        Assert.assertThat(trailers.getMetaData().getFields().get(trailerName), Matchers.equalTo(trailerValue));
+        assertFalse(headers.isEndStream());
+        assertFalse(data.isEndStream());
+        assertTrue(trailers.isEndStream());
+        assertThat(trailers.getMetaData().getFields().get(trailerName), equalTo(trailerValue));
     }
 }